# -*- coding: utf-8 -*-
"""
Created on Tue Oct 25 12:31:28 2022

@author: ereznic2
"""
# Specify file path to PyFAST
import sys
#sys.path.insert(1,'../PyFAST/')
# sys.path.remove(sys.path[5]) #ESG
sys.path.insert(1,sys.path[0] + '/ProFAST-main/')
import numpy as np
import pandas as pd
import ProFAST

import LCA_single_scenario_ProFAST

sys.path.append('../ProFAST/')

pf = ProFAST.ProFAST()


def run_profast_for_hydrogen(site_location,electrolyzer_size_mw,H2_Results,\
                            electrolyzer_system_capex_kw,time_between_replacement,electrolyzer_energy_kWh_per_kg,hydrogen_storage_capacity_kg,hydrogen_storage_cost_USDprkg,\
<<<<<<< HEAD
                            capex_desal,opex_desal,plant_life,water_cost,wind_size_mw,solar_size_mw,simple_cost_dict,revised_renewable_cost,wind_om_cost_kw,grid_connected_hopp,lcoe):
    
=======
                            capex_desal,opex_desal,plant_life,water_cost,wind_size_mw,solar_size_mw,hybrid_plant,revised_renewable_cost,wind_om_cost_kw,grid_connected_hopp,\
                            grid_connection_scenario, atb_year, site_name, policy_option, energy_to_electrolyzer, elec_price, grid_price_scenario):
    mwh_to_kwh = 0.001
>>>>>>> c0aa78e0
    # plant_life=useful_life
    # electrolyzer_system_capex_kw = electrolyzer_capex_kw
    
    # Estimate average efficiency and water consumption
    electrolyzer_efficiency_while_running = []
    water_consumption_while_running = []
    hydrogen_production_while_running = []
    for j in range(len(H2_Results['electrolyzer_total_efficiency'])):
        if H2_Results['hydrogen_hourly_production'][j] > 0:
            electrolyzer_efficiency_while_running.append(H2_Results['electrolyzer_total_efficiency'][j])
            water_consumption_while_running.append(H2_Results['water_hourly_usage'][j])
            hydrogen_production_while_running.append(H2_Results['hydrogen_hourly_production'][j])
    
    #electrolyzer_design_efficiency_HHV = np.max(electrolyzer_efficiency_while_running) # Should ideally be user input
    electrolyzer_average_efficiency_HHV = np.mean(electrolyzer_efficiency_while_running)
    water_consumption_avg_kgprhr = np.mean(water_consumption_while_running)
    
    water_consumption_avg_kgH2O_prkgH2 = water_consumption_avg_kgprhr/np.mean(hydrogen_production_while_running)
    
    water_consumption_avg_galH2O_prkgH2 = water_consumption_avg_kgH2O_prkgH2/3.79

    # Calculate average electricity consumption from average efficiency
    h2_HHV = 141.88
    elec_avg_consumption_kWhprkg = h2_HHV*1000/3600/electrolyzer_average_efficiency_HHV
    
    # Design point electricity consumption
    elec_consumption_kWhprkg_design = electrolyzer_energy_kWh_per_kg

    # Calculate electrolyzer production capacity
    #BELOW IS HOW IT WAS DONE (ESG)
    # electrolysis_plant_capacity_kgperday=   electrolyzer_size_mw/elec_consumption_kWhprkg_design*1000*24

    #electrolysis_plant_capacity_kgperday = electrolyzer_size_mw*electrolyzer_design_efficiency_HHV/h2_HHV*3600*24
    #H2_Results['H2 Aggregate'].loc['Stack Rated H2 Production [kg/hr]']
    #H2A_Results.loc['Total kWh/kg']
    #H2A_Results.loc['PEM Capacity Factor']
    #H2A_Results.loc['Avg [hrs] until Replacement Per Stack']
    electrolysis_plant_capacity_kgperday=H2_Results['H2 Aggregate'].loc['Stack Rated H2 Production [kg/hr]'].values[0]*electrolyzer_size_mw*24 #ESG
    # Installed capital cost
    electrolyzer_installation_factor = 12/100  #[%] for stack cost 
    
    # Indirect capital cost as a percentage of installed capital cost
    site_prep = 2/100   #[%]
    engineering_design = 10/100 #[%]
    project_contingency = 15/100 #[%]
    permitting = 15/100     #[%]
    land_cost = 250000   #[$]
    
    stack_replacement_cost = 15/100  #[% of installed capital cost]
    fixed_OM = 0.24     #[$/kg H2]    
    
    # Calculate electrolyzer installation cost
    total_direct_electrolyzer_cost_kw = (electrolyzer_system_capex_kw * (1+electrolyzer_installation_factor)) \
    
    electrolyzer_total_installed_capex = total_direct_electrolyzer_cost_kw*electrolyzer_size_mw*1000
    
    electrolyzer_indirect_cost = electrolyzer_total_installed_capex*(site_prep+engineering_design+project_contingency+permitting)
                                   
    compressor_capex_USDprkWe_of_electrolysis = 39
    
    # Renewables system size
    # system_rating_mw = wind_size_mw + solar_size_mw #ESG commented out
     
    # Calculate capital costs
    capex_electrolyzer_overnight = electrolyzer_total_installed_capex + electrolyzer_indirect_cost
    capex_storage_installed = hydrogen_storage_capacity_kg*hydrogen_storage_cost_USDprkg
    capex_compressor_installed = compressor_capex_USDprkWe_of_electrolysis*electrolyzer_size_mw*1000
    #capex_hybrid_installed = hybrid_plant.grid.total_installed_cost
    # capex_hybrid_installed = revised_renewable_cost #ESG commented out
    # capex_wind_installed = wind_size_mw #ESG added

    # Fixed and variable costs
    fixed_OM = 12.8 #[$/kW-y]
    fixed_cost_electrolysis_total = fixed_OM*electrolyzer_size_mw*1000
    property_tax_insurance = 1.5/100    #[% of Cap/y]
    variable_OM = 1.30  #[$/MWh]

    electrolysis_total_EI_policy_grid,electrolysis_total_EI_policy_offgrid\
          = LCA_single_scenario_ProFAST.hydrogen_LCA_singlescenario_ProFAST(grid_connection_scenario,atb_year,site_name,policy_option,hydrogen_production_while_running,electrolyzer_energy_kWh_per_kg)
    if grid_connection_scenario == 'grid-only':
        # If grid connected, conservatively assume electrolyzer runs with high CF
        # Or just take this straight from H2_Results if that works
        elec_cf = 0.97 # possibly define this earlier in the framework
        Ren_PTC = 0
        electrolysis_total_EI_policy = electrolysis_total_EI_policy_grid
        grid_electricity_usage = electrolyzer_energy_kWh_per_kg 
        ren_frac = 0
    elif grid_connection_scenario == 'off-grid':
        # If not grid connected, max CF will be relative to total renewable energy in
        elec_cf = H2_Results['cap_factor']
        ren_frac = 1
        electrolysis_total_EI_policy = electrolysis_total_EI_policy_offgrid
        grid_electricity_usage = 0
        if policy_option == 'no policy':
           Ren_PTC = 0 
        elif policy_option == 'base':
           Ren_PTC = 0.0051 * np.sum(energy_to_electrolyzer)/ (H2_Results['hydrogen_annual_output'])  
        elif policy_option == 'max':
           Ren_PTC = 0.03072 * np.sum(energy_to_electrolyzer)/ (H2_Results['hydrogen_annual_output'])     
    elif grid_connection_scenario == 'hybrid-grid':
         elec_cf = 0.97
         ren_frac = H2_Results['cap_factor']
         H2_PTC_offgrid = 0
         H2_PTC_grid = 0
         electrolysis_total_EI_policy = 0
         grid_electricity_usage = electrolyzer_energy_kWh_per_kg * (elec_cf-ren_frac)
         if policy_option == 'no policy':
            Ren_PTC = 0
         elif policy_option == 'base':
            Ren_PTC = 0.0051  * np.sum(energy_to_electrolyzer)/ (H2_Results['hydrogen_annual_output']) # We will need to fix this by introducing ren_frac multiplier to denominator when HOPP changes to dealing with grid cases are changed
         elif policy_option == 'max':
            Ren_PTC = 0.03072 * np.sum(energy_to_electrolyzer)/ (H2_Results['hydrogen_annual_output']) # We will need to fix this by introducing ren_frac multiplier to denominator when HOPP changes to dealing with grid cases are changed


    # Amortized refurbishment expense [$/MWh]
    amortized_refurbish_cost = (total_direct_electrolyzer_cost_kw*stack_replacement_cost)\
            *max(((plant_life*8760*elec_cf)/time_between_replacement-1),0)/plant_life/8760/elec_cf*1000

    total_variable_OM = variable_OM+amortized_refurbish_cost
    
    total_variable_OM_perkg = total_variable_OM*elec_avg_consumption_kWhprkg/1000
<<<<<<< HEAD
    # solar_om_cost_kw = hybrid_plant.pv.om_capacity[0] #ESG added
    solar_om_cost_kw = simple_cost_dict['pv']['o&m_per_kw']
    wind_om_cost_kw = simple_cost_dict['wind']['o&m_per_kw']

    fixed_cost_wind = wind_om_cost_kw*simple_cost_dict['wind']['size_mw']*1000 #ESG added
    fixed_cost_solar = solar_om_cost_kw*simple_cost_dict['pv']['size_mw']*1000 #ESG added
    capex_wind_installed = simple_cost_dict['wind']['capex_per_kw'] * simple_cost_dict['wind']['size_mw']*1000
    capex_solar_installed = simple_cost_dict['pv']['capex_per_kw'] * simple_cost_dict['pv']['size_mw']*1000
    if simple_cost_dict['battery']['size_mw'] > 0:
        battery_hrs = simple_cost_dict['battery']['size_mwh']/simple_cost_dict['battery']['size_mw']
    else:
        battery_hrs=0
    battery_capex_per_kw= simple_cost_dict['battery']['capex_per_kwh']*battery_hrs +  simple_cost_dict['battery']['capex_per_kw']
    capex_battery_installed = battery_capex_per_kw * simple_cost_dict['battery']['size_mw']*1000
    fixed_cost_battery = simple_cost_dict['battery']['o&m_percent'] * capex_battery_installed
    # fixed_cost_renewables = wind_om_cost_kw*system_rating_mw*1000 #ESG commented out
=======
    
    fixed_cost_renewables = wind_om_cost_kw*system_rating_mw*1000    
>>>>>>> c0aa78e0
    
    H2_PTC_duration = 10 # years the tax credit is active
    Ren_PTC_duration = 10 # years the tax credit is active
    
    if policy_option == 'no policy':
        Stor_ITC = 0
        H2_PTC = 0 # $/kg H2
        Ren_PTC = 0 # $/kWh
        
    elif policy_option == 'max':
        
        Stor_ITC = 0.5
        
        if electrolysis_total_EI_policy <= 0.45: # kg CO2e/kg H2
            H2_PTC = 3 # $/kg H2
        elif electrolysis_total_EI_policy > 0.45 and electrolysis_total_EI_policy <= 1.5: # kg CO2e/kg H2
            H2_PTC = 1 # $/kg H2
        elif electrolysis_total_EI_policy > 1.5 and electrolysis_total_EI_policy <= 2.5: # kg CO2e/kg H2     
            H2_PTC = 0.75 # $/kg H2
        elif electrolysis_total_EI_policy > 2.5 and electrolysis_total_EI_policy <= 4: # kg CO2e/kg H2    
            H2_PTC = 0.6 # $/kg H2 
        elif electrolysis_total_EI_policy > 4:
            H2_PTC = 0
                                
    elif policy_option == 'base':
        
        Stor_ITC = 0.06
        
        if electrolysis_total_EI_policy <= 0.45: # kg CO2e/kg H2
            H2_PTC = 0.6 # $/kg H2
        elif electrolysis_total_EI_policy > 0.45 and electrolysis_total_EI_policy <= 1.5: # kg CO2e/kg H2
            H2_PTC = 0.2 # $/kg H2
        elif electrolysis_total_EI_policy > 1.5 and electrolysis_total_EI_policy <= 2.5: # kg CO2e/kg H2     
            H2_PTC = 0.15 # $/kg H2
        elif electrolysis_total_EI_policy > 2.5 and electrolysis_total_EI_policy <= 4: # kg CO2e/kg H2    
            H2_PTC = 0.12 # $/kg H2    
        elif electrolysis_total_EI_policy > 4:
            H2_PTC = 0
            
    if grid_connection_scenario == 'hybrid-grid':
        
        if policy_option == 'max':
            
            if electrolysis_total_EI_policy_grid <= 0.45: # kg CO2e/kg H2
                H2_PTC_grid = 3 # $/kg H2
            elif electrolysis_total_EI_policy_grid > 0.45 and electrolysis_total_EI_policy_grid <= 1.5: # kg CO2e/kg H2
                H2_PTC_grid = 1 # $/kg H2
            elif electrolysis_total_EI_policy_grid > 1.5 and electrolysis_total_EI_policy_grid <= 2.5: # kg CO2e/kg H2     
                H2_PTC_grid = 0.75 # $/kg H2
            elif electrolysis_total_EI_policy_grid > 2.5 and electrolysis_total_EI_policy_grid <= 4: # kg CO2e/kg H2    
                H2_PTC_grid = 0.6 # $/kg H2            
                
            if electrolysis_total_EI_policy_offgrid <= 0.45: # kg CO2e/kg H2
                H2_PTC_offgrid = 3 # $/kg H2
            elif electrolysis_total_EI_policy_offgrid > 0.45 and electrolysis_total_EI_policy_offgrid <= 1.5: # kg CO2e/kg H2
                H2_PTC_offgrid = 1 # $/kg H2
            elif electrolysis_total_EI_policy_offgrid > 1.5 and electrolysis_total_EI_policy_offgrid <= 2.5: # kg CO2e/kg H2     
                H2_PTC_offgrid = 0.75 # $/kg H2
            elif electrolysis_total_EI_policy_offgrid > 2.5 and electrolysis_total_EI_policy_offgrid <= 4: # kg CO2e/kg H2    
                H2_PTC_offgrid = 0.6 # $/kg H2 
                
        elif policy_option == 'base':
        
            if electrolysis_total_EI_policy_grid <= 0.45: # kg CO2e/kg H2
                H2_PTC_grid = 0.6 # $/kg H2
            elif electrolysis_total_EI_policy_grid > 0.45 and electrolysis_total_EI_policy_grid <= 1.5: # kg CO2e/kg H2
                H2_PTC_grid = 0.2 # $/kg H2
            elif electrolysis_total_EI_policy_grid > 1.5 and electrolysis_total_EI_policy_grid <= 2.5: # kg CO2e/kg H2     
                H2_PTC_grid = 0.15 # $/kg H2
            elif electrolysis_total_EI_policy_grid > 2.5 and electrolysis_total_EI_policy_grid <= 4: # kg CO2e/kg H2    
                H2_PTC_grid = 0.12 # $/kg H2
            
                
            if electrolysis_total_EI_policy_offgrid <= 0.45: # kg CO2e/kg H2
                H2_PTC_offgrid = 0.6 # $/kg H2
            elif electrolysis_total_EI_policy_offgrid > 0.45 and electrolysis_total_EI_policy_offgrid <= 1.5: # kg CO2e/kg H2
                H2_PTC_offgrid = 0.2 # $/kg H2
            elif electrolysis_total_EI_policy_offgrid > 1.5 and electrolysis_total_EI_policy_offgrid <= 2.5: # kg CO2e/kg H2     
                H2_PTC_offgrid = 0.15 # $/kg H2
            elif electrolysis_total_EI_policy_offgrid > 2.5 and electrolysis_total_EI_policy_offgrid <= 4: # kg CO2e/kg H2    
                H2_PTC_offgrid = 0.12 # $/kg H2         
                
        H2_PTC =  ren_frac * H2_PTC_offgrid + (elec_cf - ren_frac) * H2_PTC_grid  
        
    # Reassign PTC values to zero for atb year 2035
    if atb_year == 2035: # need to clarify with Matt when exactly the H2 PTC would end 
        H2_PTC = 0
        Ren_PTC = 0        
    if grid_price_scenario == 'retail-flat':
        elec_price_perkWh = mwh_to_kwh*elec_price # convert $/MWh to $/kWh     
    # Set up ProFAST
    pf = ProFAST.ProFAST('blank')
    
    # Fill these in - can have most of them as 0 also
    gen_inflation = 0.00
    pf.set_params('commodity',{"name":'Hydrogen',"unit":"kg","initial price":100,"escalation":gen_inflation})
    pf.set_params('capacity',electrolysis_plant_capacity_kgperday) #units/day
    pf.set_params('maintenance',{"value":0,"escalation":gen_inflation})
    pf.set_params('analysis start year',2022)
    pf.set_params('operating life',plant_life)
    pf.set_params('installation months',36)
    pf.set_params('installation cost',{"value":0,"depr type":"Straight line","depr period":4,"depreciable":False})
    pf.set_params('non depr assets',land_cost)
    pf.set_params('end of proj sale non depr assets',land_cost*(1+gen_inflation)**plant_life)
    pf.set_params('demand rampup',0)
<<<<<<< HEAD
    # pf.set_params('long term utilization',H2_Results['cap_factor'])
=======
>>>>>>> c0aa78e0
    pf.set_params('long term utilization',elec_cf)
    pf.set_params('credit card fees',0)
    pf.set_params('sales tax',0) 
    pf.set_params('license and permit',{'value':00,'escalation':gen_inflation})
    pf.set_params('rent',{'value':0,'escalation':gen_inflation})
    pf.set_params('property tax and insurance percent',property_tax_insurance)
    pf.set_params('admin expense percent',0)
    pf.set_params('total income tax rate',0.27)
    pf.set_params('capital gains tax rate',0.15)
    pf.set_params('sell undepreciated cap',True)
    pf.set_params('tax losses monetized',True)
    pf.set_params('operating incentives taxable',True)
    pf.set_params('general inflation rate',gen_inflation)
    pf.set_params('leverage after tax nominal discount rate',0.0824)
    pf.set_params('debt equity ratio of initial financing',1.38)
    pf.set_params('debt type','Revolving debt')
    pf.set_params('debt interest rate',0.0489)
    pf.set_params('cash onhand percent',1)
    pf.set_params('one time cap inct',{'value':Stor_ITC*capex_storage_installed,'depr type':'MACRS','depr period':5,'depreciable':True})
    
    #----------------------------------- Add capital items to ProFAST ----------------
    pf.add_capital_item(name="Electrolysis system",cost=capex_electrolyzer_overnight,depr_type="MACRS",depr_period=5,refurb=[0])
    pf.add_capital_item(name="Compression",cost=capex_compressor_installed,depr_type="MACRS",depr_period=5,refurb=[0])
    pf.add_capital_item(name="Hydrogen Storage",cost=capex_storage_installed,depr_type="MACRS",depr_period=5,refurb=[0])
    pf.add_capital_item(name ="Desalination",cost = capex_desal,depr_type="MACRS",depr_period=5,refurb=[0])
<<<<<<< HEAD
    # pf.add_capital_item(name = "Renewable Plant",cost = capex_hybrid_installed,depr_type = "MACRS",depr_period = 5,refurb = [0])
    pf.add_capital_item(name = "Wind Plant",cost = capex_wind_installed,depr_type = "MACRS",depr_period = 5,refurb = [0])
    pf.add_capital_item(name = "Solar Plant",cost = capex_solar_installed,depr_type = "MACRS",depr_period = 5,refurb = [0])
    pf.add_capital_item(name = "Battery Storage",cost = capex_battery_installed,depr_type = "MACRS",depr_period = 5,refurb = [0])
    #^ add solar plant like renewable plant, check other parts of code, have wind plant as separate
    total_capex = capex_electrolyzer_overnight+capex_compressor_installed+capex_storage_installed+capex_desal+ capex_wind_installed + capex_solar_installed + capex_battery_installed #ESG
    #capex_hybrid_installed
=======
    if grid_connection_scenario == 'grid-only':
        pf.add_capital_item(name = "Renewable Plant",cost = 0,depr_type = "MACRS",depr_period = 5,refurb = [0]) 
    else:
        pf.add_capital_item(name = "Renewable Plant",cost = capex_hybrid_installed,depr_type = "MACRS",depr_period = 5,refurb = [0])
    
    total_capex = capex_electrolyzer_overnight+capex_compressor_installed+capex_storage_installed+capex_desal+capex_hybrid_installed
>>>>>>> c0aa78e0

    capex_fraction = {'Electrolyzer':capex_electrolyzer_overnight/total_capex,
                      'Compression':capex_compressor_installed/total_capex,
                      'Hydrogen Storage':capex_storage_installed/total_capex,
                      'Desalination':capex_desal/total_capex,
                      'Wind Plant':capex_wind_installed/total_capex,
                      'Solar Plant':capex_solar_installed/total_capex,
                      'Battery Storage':capex_battery_installed/total_capex,
                      }
    
    #-------------------------------------- Add fixed costs--------------------------------
    pf.add_fixed_cost(name="Electrolyzer Fixed O&M Cost",usage=1.0,unit='$/year',cost=fixed_cost_electrolysis_total,escalation=gen_inflation)
    pf.add_fixed_cost(name="Desalination Fixed O&M Cost",usage=1.0,unit='$/year',cost=opex_desal,escalation=gen_inflation)
<<<<<<< HEAD
    # pf.add_fixed_cost(name="Renewable Plant Fixed O&M Cost",usage=1.0,unit='$/year',cost=fixed_cost_renewables,escalation=gen_inflation)
    pf.add_fixed_cost(name="Wind Plant Fixed O&M Cost",usage=1.0,unit='$/year',cost=fixed_cost_wind,escalation=gen_inflation)
    pf.add_fixed_cost(name="Solar Plant Fixed O&M Cost",usage=1.0,unit='$/year',cost=fixed_cost_solar,escalation=gen_inflation)
    pf.add_fixed_cost(name="Battery Storage Fixed O&M Cost",usage=1.0,unit='$/year',cost=fixed_cost_battery,escalation=gen_inflation)
    #^separate wind and solar here
=======
    pf.add_fixed_cost(name="Renewable Plant Fixed O&M Cost",usage=1.0,unit='$/year',cost=fixed_cost_renewables,escalation=gen_inflation)
    
    if grid_connection_scenario == 'grid-only':
        pf.add_fixed_cost(name="Renewable Plant Fixed O&M Cost",usage=1.0,unit='$/year',cost=0,escalation=gen_inflation)
    else:
        pf.add_fixed_cost(name="Renewable Plant Fixed O&M Cost",usage=1.0,unit='$/year',cost=fixed_cost_renewables,escalation=gen_inflation)
    
>>>>>>> c0aa78e0
    #---------------------- Add feedstocks, note the various cost options-------------------
    # pf.add_feedstock(name='Electricity',usage=elec_avg_consumption_kWhprkg,unit='kWh',cost=lcoe/100,escalation=gen_inflation)
    #ESG ADDED BELOW 03.09.2023
    # pf.add_feedstock(name='Electricity Cost',usage=elec_avg_consumption_kWhprkg,unit='$/kWh',cost=lcoe/100,escalation=gen_inflation)
    pf.add_feedstock(name='Electricity Cost',usage=elec_avg_consumption_kWhprkg,unit='kWh',cost=lcoe/100,escalation=gen_inflation)
    pf.add_feedstock(name='Water',usage=water_consumption_avg_galH2O_prkgH2,unit='gallon-water',cost=water_cost,escalation=gen_inflation)
    pf.add_feedstock(name='Var O&M',usage=1.0,unit='$/kg',cost=total_variable_OM_perkg,escalation=gen_inflation)
<<<<<<< HEAD
    #pf.add_feedstock(name='Grid Electricity Cost',usage= grid_electricity_usage,unit='$/kWh',cost=elec_price,escalation=gen_inflation)
=======
    pf.add_feedstock(name='Grid Electricity Cost',usage=grid_electricity_usage,unit='$/kWh',cost=elec_price_perkWh,escalation=gen_inflation)
    #---------------------- Add various tax credit incentives -------------------
    pf.add_incentive(name ='Renewable PTC credit', value=Ren_PTC, decay = 0, sunset_years = Ren_PTC_duration, tax_credit = True)
    pf.add_incentive(name ='Hydrogen PTC credit', value=H2_PTC, decay = 0, sunset_years = H2_PTC_duration, tax_credit = True)
>>>>>>> c0aa78e0
        
    sol = pf.solve_price()
    
    summary = pf.summary_vals
    
    price_breakdown = pf.get_cost_breakdown()
    
    # Calculate financial expense associated with equipment
    cap_expense = price_breakdown.loc[price_breakdown['Name']=='Repayment of debt','NPV'].tolist()[0]\
        + price_breakdown.loc[price_breakdown['Name']=='Interest expense','NPV'].tolist()[0]\
        + price_breakdown.loc[price_breakdown['Name']=='Dividends paid','NPV'].tolist()[0]\
        - price_breakdown.loc[price_breakdown['Name']=='Inflow of debt','NPV'].tolist()[0]\
        - price_breakdown.loc[price_breakdown['Name']=='Inflow of equity','NPV'].tolist()[0]    
        
    # Calculate remaining financial expenses
    remaining_financial = price_breakdown.loc[price_breakdown['Name']=='Non-depreciable assets','NPV'].tolist()[0]\
        + price_breakdown.loc[price_breakdown['Name']=='Cash on hand reserve','NPV'].tolist()[0]\
        + price_breakdown.loc[price_breakdown['Name']=='Property insurance','NPV'].tolist()[0]\
        - price_breakdown.loc[price_breakdown['Name']=='Sale of non-depreciable assets','NPV'].tolist()[0]\
        - price_breakdown.loc[price_breakdown['Name']=='Cash on hand recovery','NPV'].tolist()[0]
    
    # Calculate LCOH breakdown and assign capital expense to equipment costs
    price_breakdown_electrolyzer = price_breakdown.loc[price_breakdown['Name']=='Electrolysis system','NPV'].tolist()[0] + cap_expense*capex_fraction['Electrolyzer']
    price_breakdown_compression = price_breakdown.loc[price_breakdown['Name']=='Compression','NPV'].tolist()[0] + cap_expense*capex_fraction['Compression']
    price_breakdown_storage = price_breakdown.loc[price_breakdown['Name']=='Hydrogen Storage','NPV'].tolist()[0]+cap_expense*capex_fraction['Hydrogen Storage']
    price_breakdown_desalination = price_breakdown.loc[price_breakdown['Name']=='Desalination','NPV'].tolist()[0] + cap_expense*capex_fraction['Desalination']
    # price_breakdown_renewables = price_breakdown.loc[price_breakdown['Name']=='Renewable Plant','NPV'].tolist()[0] + cap_expense*capex_fraction['Renewable Plant']
    price_breakdown_wind = price_breakdown.loc[price_breakdown['Name']=='Wind Plant','NPV'].tolist()[0] + cap_expense*capex_fraction['Wind Plant']
    price_breakdown_solar = price_breakdown.loc[price_breakdown['Name']=='Solar Plant','NPV'].tolist()[0] + cap_expense*capex_fraction['Solar Plant']
    price_breakdown_battery = price_breakdown.loc[price_breakdown['Name']=='Battery Storage','NPV'].tolist()[0] + cap_expense*capex_fraction['Battery Storage']

    price_breakdown_electrolysis_FOM = price_breakdown.loc[price_breakdown['Name']=='Electrolyzer Fixed O&M Cost','NPV'].tolist()[0]
    price_breakdown_electrolysis_VOM = price_breakdown.loc[price_breakdown['Name']=='Var O&M','NPV'].tolist()[0]
    price_breakdown_desalination_FOM = price_breakdown.loc[price_breakdown['Name']=='Desalination Fixed O&M Cost','NPV'].tolist()[0]
<<<<<<< HEAD
    # price_breakdown_renewables_FOM = price_breakdown.loc[price_breakdown['Name']=='Renewable Plant Fixed O&M Cost','NPV'].tolist()[0]  
    price_breakdown_wind_FOM = price_breakdown.loc[price_breakdown['Name']=='Wind Plant Fixed O&M Cost','NPV'].tolist()[0]  
    price_breakdown_solar_FOM = price_breakdown.loc[price_breakdown['Name']=='Solar Plant Fixed O&M Cost','NPV'].tolist()[0]  
    price_breakdown_battery_FOM = price_breakdown.loc[price_breakdown['Name']=='Battery Storage Fixed O&M Cost','NPV'].tolist()[0]    
=======
    price_breakdown_renewables_FOM = price_breakdown.loc[price_breakdown['Name']=='Renewable Plant Fixed O&M Cost','NPV'].tolist()[0]  
>>>>>>> c0aa78e0
    price_breakdown_taxes = price_breakdown.loc[price_breakdown['Name']=='Income taxes payable','NPV'].tolist()[0]\
        - price_breakdown.loc[price_breakdown['Name'] == 'Monetized tax losses','NPV'].tolist()[0]\
            
    if gen_inflation > 0:
        price_breakdown_taxes = price_breakdown_taxes + price_breakdown.loc[price_breakdown['Name']=='Capital gains taxes payable','NPV'].tolist()[0]

    price_breakdown_water = price_breakdown.loc[price_breakdown['Name']=='Water','NPV'].tolist()[0]
<<<<<<< HEAD
    #ESG ADDED BELOW 03.09.2023
    price_breakdown_elec_price = price_breakdown.loc[price_breakdown['Name']=='Electricity Cost','NPV'].tolist()[0]  
=======
    price_breakdown_grid_elec_price = price_breakdown.loc[price_breakdown['Name']=='Grid Electricity Cost','NPV'].tolist()[0]  
>>>>>>> c0aa78e0
       
    # price_breakdown_financial = price_breakdown.loc[price_breakdown['Name']=='Non-depreciable assets','NPV'].tolist()[0]\
    #     + price_breakdown.loc[price_breakdown['Name']=='Cash on hand reserve','NPV'].tolist()[0]\
    #     + price_breakdown.loc[price_breakdown['Name']=='Property insurance','NPV'].tolist()[0]\
    #     + price_breakdown.loc[price_breakdown['Name']=='Repayment of debt','NPV'].tolist()[0]\
    #     + price_breakdown.loc[price_breakdown['Name']=='Interest expense','NPV'].tolist()[0]\
    #     + price_breakdown.loc[price_breakdown['Name']=='Dividends paid','NPV'].tolist()[0]\
    #     - price_breakdown.loc[price_breakdown['Name']=='Sale of non-depreciable assets','NPV'].tolist()[0]\
    #     - price_breakdown.loc[price_breakdown['Name']=='Cash on hand recovery','NPV'].tolist()[0]\
    #     - price_breakdown.loc[price_breakdown['Name']=='Inflow of debt','NPV'].tolist()[0]\
    #     - price_breakdown.loc[price_breakdown['Name']=='Inflow of equity','NPV'].tolist()[0]
        #ESG commented out below
    # lcoh_check = price_breakdown_electrolyzer+price_breakdown_compression+price_breakdown_storage+price_breakdown_electrolysis_FOM\
    #     + price_breakdown_desalination+price_breakdown_desalination_FOM+ price_breakdown_electrolysis_VOM\
    #         +price_breakdown_renewables+price_breakdown_renewables_FOM+price_breakdown_taxes+price_breakdown_water+remaining_financial
    #ESG added below
    lcoh_check = price_breakdown_electrolyzer+price_breakdown_compression+price_breakdown_storage+price_breakdown_electrolysis_FOM\
        + price_breakdown_desalination+price_breakdown_desalination_FOM+ price_breakdown_electrolysis_VOM\
<<<<<<< HEAD
            +price_breakdown_wind + price_breakdown_solar + price_breakdown_battery+price_breakdown_wind_FOM\
                +price_breakdown_solar_FOM + price_breakdown_battery_FOM+price_breakdown_taxes+price_breakdown_water+remaining_financial\
                    +price_breakdown_elec_price
            
    lcoh_breakdown = {'LCOH: Compression & storage ($/kg)':price_breakdown_storage+price_breakdown_compression,\
                      'LCOH: Electrolyzer CAPEX ($/kg)':price_breakdown_electrolyzer,'LCOH: Desalination CAPEX ($/kg)':price_breakdown_desalination,\
                      'LCOH: Electrolyzer FOM ($/kg)':price_breakdown_electrolysis_FOM,'LCOH: Electrolyzer VOM ($/kg)':price_breakdown_electrolysis_VOM,\
                      'LCOH: Desalination FOM ($/kg)':price_breakdown_desalination_FOM,'LCOH: Wind Plant ($/kg)':price_breakdown_wind,\
                      'LCOH: Solar Plant ($/kg)': price_breakdown_solar,'LCOH: Battery Storage ($/kg)': price_breakdown_battery,\
                      'LCOH: Wind Plant FOM ($/kg)':price_breakdown_wind_FOM,'LCOH: Solar Plant FOM ($/kg)':price_breakdown_solar_FOM,\
                      'LCOH: Battery Storage FOM ($/kg)':price_breakdown_battery_FOM,'LCOH: Taxes ($/kg)':price_breakdown_taxes,\
                      'LCOH: Water consumption ($/kg)':price_breakdown_water,'LCOH: Electricity Cost ($/kg)':price_breakdown_elec_price,\
=======
            +price_breakdown_renewables+price_breakdown_renewables_FOM+price_breakdown_taxes+price_breakdown_water+price_breakdown_grid_elec_price+remaining_financial
        
    lcoh_breakdown = {'LCOH: Compression & storage ($/kg)':price_breakdown_storage+price_breakdown_compression,\
                      'LCOH: Electrolyzer CAPEX ($/kg)':price_breakdown_electrolyzer,'LCOH: Desalination CAPEX ($/kg)':price_breakdown_desalination,\
                      'LCOH: Electrolyzer FOM ($/kg)':price_breakdown_electrolysis_FOM,'LCOH: Electrolyzer VOM ($/kg)':price_breakdown_electrolysis_VOM,\
                      'LCOH: Desalination FOM ($/kg)':price_breakdown_desalination_FOM,'LCOH: Renewable plant ($/kg)':price_breakdown_renewables,\
                      'LCOH: Renewable FOM ($/kg)':price_breakdown_renewables_FOM,'LCOH: Taxes ($/kg)':price_breakdown_taxes,\
                      'LCOH: Water consumption ($/kg)':price_breakdown_water,'LCOH: Grid electricity ($/kg)':price_breakdown_grid_elec_price,\
>>>>>>> c0aa78e0
                      'LCOH: Finances ($/kg)':remaining_financial,'LCOH: total ($/kg)':lcoh_check}
    system_rating_mw = simple_cost_dict['wind']['size_mw'] + simple_cost_dict['pv']['size_mw'] #+ simple_cost_dict['battery']['size_mw']
    

    return(sol,summary,lcoh_breakdown,capex_electrolyzer_overnight/system_rating_mw/1000)<|MERGE_RESOLUTION|>--- conflicted
+++ resolved
@@ -7,8 +7,6 @@
 # Specify file path to PyFAST
 import sys
 #sys.path.insert(1,'../PyFAST/')
-# sys.path.remove(sys.path[5]) #ESG
-sys.path.insert(1,sys.path[0] + '/ProFAST-main/')
 import numpy as np
 import pandas as pd
 import ProFAST
@@ -22,14 +20,9 @@
 
 def run_profast_for_hydrogen(site_location,electrolyzer_size_mw,H2_Results,\
                             electrolyzer_system_capex_kw,time_between_replacement,electrolyzer_energy_kWh_per_kg,hydrogen_storage_capacity_kg,hydrogen_storage_cost_USDprkg,\
-<<<<<<< HEAD
-                            capex_desal,opex_desal,plant_life,water_cost,wind_size_mw,solar_size_mw,simple_cost_dict,revised_renewable_cost,wind_om_cost_kw,grid_connected_hopp,lcoe):
-    
-=======
                             capex_desal,opex_desal,plant_life,water_cost,wind_size_mw,solar_size_mw,hybrid_plant,revised_renewable_cost,wind_om_cost_kw,grid_connected_hopp,\
                             grid_connection_scenario, atb_year, site_name, policy_option, energy_to_electrolyzer, elec_price, grid_price_scenario):
     mwh_to_kwh = 0.001
->>>>>>> c0aa78e0
     # plant_life=useful_life
     # electrolyzer_system_capex_kw = electrolyzer_capex_kw
     
@@ -59,15 +52,9 @@
     elec_consumption_kWhprkg_design = electrolyzer_energy_kWh_per_kg
 
     # Calculate electrolyzer production capacity
-    #BELOW IS HOW IT WAS DONE (ESG)
-    # electrolysis_plant_capacity_kgperday=   electrolyzer_size_mw/elec_consumption_kWhprkg_design*1000*24
-
+    electrolysis_plant_capacity_kgperday=   electrolyzer_size_mw/elec_consumption_kWhprkg_design*1000*24
     #electrolysis_plant_capacity_kgperday = electrolyzer_size_mw*electrolyzer_design_efficiency_HHV/h2_HHV*3600*24
-    #H2_Results['H2 Aggregate'].loc['Stack Rated H2 Production [kg/hr]']
-    #H2A_Results.loc['Total kWh/kg']
-    #H2A_Results.loc['PEM Capacity Factor']
-    #H2A_Results.loc['Avg [hrs] until Replacement Per Stack']
-    electrolysis_plant_capacity_kgperday=H2_Results['H2 Aggregate'].loc['Stack Rated H2 Production [kg/hr]'].values[0]*electrolyzer_size_mw*24 #ESG
+    
     # Installed capital cost
     electrolyzer_installation_factor = 12/100  #[%] for stack cost 
     
@@ -91,16 +78,15 @@
     compressor_capex_USDprkWe_of_electrolysis = 39
     
     # Renewables system size
-    # system_rating_mw = wind_size_mw + solar_size_mw #ESG commented out
+    system_rating_mw = wind_size_mw + solar_size_mw
      
     # Calculate capital costs
     capex_electrolyzer_overnight = electrolyzer_total_installed_capex + electrolyzer_indirect_cost
     capex_storage_installed = hydrogen_storage_capacity_kg*hydrogen_storage_cost_USDprkg
     capex_compressor_installed = compressor_capex_USDprkWe_of_electrolysis*electrolyzer_size_mw*1000
     #capex_hybrid_installed = hybrid_plant.grid.total_installed_cost
-    # capex_hybrid_installed = revised_renewable_cost #ESG commented out
-    # capex_wind_installed = wind_size_mw #ESG added
-
+    capex_hybrid_installed = revised_renewable_cost
+    
     # Fixed and variable costs
     fixed_OM = 12.8 #[$/kW-y]
     fixed_cost_electrolysis_total = fixed_OM*electrolyzer_size_mw*1000
@@ -151,27 +137,8 @@
     total_variable_OM = variable_OM+amortized_refurbish_cost
     
     total_variable_OM_perkg = total_variable_OM*elec_avg_consumption_kWhprkg/1000
-<<<<<<< HEAD
-    # solar_om_cost_kw = hybrid_plant.pv.om_capacity[0] #ESG added
-    solar_om_cost_kw = simple_cost_dict['pv']['o&m_per_kw']
-    wind_om_cost_kw = simple_cost_dict['wind']['o&m_per_kw']
-
-    fixed_cost_wind = wind_om_cost_kw*simple_cost_dict['wind']['size_mw']*1000 #ESG added
-    fixed_cost_solar = solar_om_cost_kw*simple_cost_dict['pv']['size_mw']*1000 #ESG added
-    capex_wind_installed = simple_cost_dict['wind']['capex_per_kw'] * simple_cost_dict['wind']['size_mw']*1000
-    capex_solar_installed = simple_cost_dict['pv']['capex_per_kw'] * simple_cost_dict['pv']['size_mw']*1000
-    if simple_cost_dict['battery']['size_mw'] > 0:
-        battery_hrs = simple_cost_dict['battery']['size_mwh']/simple_cost_dict['battery']['size_mw']
-    else:
-        battery_hrs=0
-    battery_capex_per_kw= simple_cost_dict['battery']['capex_per_kwh']*battery_hrs +  simple_cost_dict['battery']['capex_per_kw']
-    capex_battery_installed = battery_capex_per_kw * simple_cost_dict['battery']['size_mw']*1000
-    fixed_cost_battery = simple_cost_dict['battery']['o&m_percent'] * capex_battery_installed
-    # fixed_cost_renewables = wind_om_cost_kw*system_rating_mw*1000 #ESG commented out
-=======
     
     fixed_cost_renewables = wind_om_cost_kw*system_rating_mw*1000    
->>>>>>> c0aa78e0
     
     H2_PTC_duration = 10 # years the tax credit is active
     Ren_PTC_duration = 10 # years the tax credit is active
@@ -277,10 +244,6 @@
     pf.set_params('non depr assets',land_cost)
     pf.set_params('end of proj sale non depr assets',land_cost*(1+gen_inflation)**plant_life)
     pf.set_params('demand rampup',0)
-<<<<<<< HEAD
-    # pf.set_params('long term utilization',H2_Results['cap_factor'])
-=======
->>>>>>> c0aa78e0
     pf.set_params('long term utilization',elec_cf)
     pf.set_params('credit card fees',0)
     pf.set_params('sales tax',0) 
@@ -306,42 +269,22 @@
     pf.add_capital_item(name="Compression",cost=capex_compressor_installed,depr_type="MACRS",depr_period=5,refurb=[0])
     pf.add_capital_item(name="Hydrogen Storage",cost=capex_storage_installed,depr_type="MACRS",depr_period=5,refurb=[0])
     pf.add_capital_item(name ="Desalination",cost = capex_desal,depr_type="MACRS",depr_period=5,refurb=[0])
-<<<<<<< HEAD
-    # pf.add_capital_item(name = "Renewable Plant",cost = capex_hybrid_installed,depr_type = "MACRS",depr_period = 5,refurb = [0])
-    pf.add_capital_item(name = "Wind Plant",cost = capex_wind_installed,depr_type = "MACRS",depr_period = 5,refurb = [0])
-    pf.add_capital_item(name = "Solar Plant",cost = capex_solar_installed,depr_type = "MACRS",depr_period = 5,refurb = [0])
-    pf.add_capital_item(name = "Battery Storage",cost = capex_battery_installed,depr_type = "MACRS",depr_period = 5,refurb = [0])
-    #^ add solar plant like renewable plant, check other parts of code, have wind plant as separate
-    total_capex = capex_electrolyzer_overnight+capex_compressor_installed+capex_storage_installed+capex_desal+ capex_wind_installed + capex_solar_installed + capex_battery_installed #ESG
-    #capex_hybrid_installed
-=======
     if grid_connection_scenario == 'grid-only':
         pf.add_capital_item(name = "Renewable Plant",cost = 0,depr_type = "MACRS",depr_period = 5,refurb = [0]) 
     else:
         pf.add_capital_item(name = "Renewable Plant",cost = capex_hybrid_installed,depr_type = "MACRS",depr_period = 5,refurb = [0])
     
     total_capex = capex_electrolyzer_overnight+capex_compressor_installed+capex_storage_installed+capex_desal+capex_hybrid_installed
->>>>>>> c0aa78e0
 
     capex_fraction = {'Electrolyzer':capex_electrolyzer_overnight/total_capex,
                       'Compression':capex_compressor_installed/total_capex,
                       'Hydrogen Storage':capex_storage_installed/total_capex,
                       'Desalination':capex_desal/total_capex,
-                      'Wind Plant':capex_wind_installed/total_capex,
-                      'Solar Plant':capex_solar_installed/total_capex,
-                      'Battery Storage':capex_battery_installed/total_capex,
-                      }
+                      'Renewable Plant':capex_hybrid_installed/total_capex}
     
     #-------------------------------------- Add fixed costs--------------------------------
     pf.add_fixed_cost(name="Electrolyzer Fixed O&M Cost",usage=1.0,unit='$/year',cost=fixed_cost_electrolysis_total,escalation=gen_inflation)
     pf.add_fixed_cost(name="Desalination Fixed O&M Cost",usage=1.0,unit='$/year',cost=opex_desal,escalation=gen_inflation)
-<<<<<<< HEAD
-    # pf.add_fixed_cost(name="Renewable Plant Fixed O&M Cost",usage=1.0,unit='$/year',cost=fixed_cost_renewables,escalation=gen_inflation)
-    pf.add_fixed_cost(name="Wind Plant Fixed O&M Cost",usage=1.0,unit='$/year',cost=fixed_cost_wind,escalation=gen_inflation)
-    pf.add_fixed_cost(name="Solar Plant Fixed O&M Cost",usage=1.0,unit='$/year',cost=fixed_cost_solar,escalation=gen_inflation)
-    pf.add_fixed_cost(name="Battery Storage Fixed O&M Cost",usage=1.0,unit='$/year',cost=fixed_cost_battery,escalation=gen_inflation)
-    #^separate wind and solar here
-=======
     pf.add_fixed_cost(name="Renewable Plant Fixed O&M Cost",usage=1.0,unit='$/year',cost=fixed_cost_renewables,escalation=gen_inflation)
     
     if grid_connection_scenario == 'grid-only':
@@ -349,22 +292,14 @@
     else:
         pf.add_fixed_cost(name="Renewable Plant Fixed O&M Cost",usage=1.0,unit='$/year',cost=fixed_cost_renewables,escalation=gen_inflation)
     
->>>>>>> c0aa78e0
     #---------------------- Add feedstocks, note the various cost options-------------------
-    # pf.add_feedstock(name='Electricity',usage=elec_avg_consumption_kWhprkg,unit='kWh',cost=lcoe/100,escalation=gen_inflation)
-    #ESG ADDED BELOW 03.09.2023
-    # pf.add_feedstock(name='Electricity Cost',usage=elec_avg_consumption_kWhprkg,unit='$/kWh',cost=lcoe/100,escalation=gen_inflation)
-    pf.add_feedstock(name='Electricity Cost',usage=elec_avg_consumption_kWhprkg,unit='kWh',cost=lcoe/100,escalation=gen_inflation)
+    #pf.add_feedstock(name='Electricity',usage=elec_avg_consumption_kWhprkg,unit='kWh',cost=lcoe/100,escalation=gen_inflation)
     pf.add_feedstock(name='Water',usage=water_consumption_avg_galH2O_prkgH2,unit='gallon-water',cost=water_cost,escalation=gen_inflation)
     pf.add_feedstock(name='Var O&M',usage=1.0,unit='$/kg',cost=total_variable_OM_perkg,escalation=gen_inflation)
-<<<<<<< HEAD
-    #pf.add_feedstock(name='Grid Electricity Cost',usage= grid_electricity_usage,unit='$/kWh',cost=elec_price,escalation=gen_inflation)
-=======
     pf.add_feedstock(name='Grid Electricity Cost',usage=grid_electricity_usage,unit='$/kWh',cost=elec_price_perkWh,escalation=gen_inflation)
     #---------------------- Add various tax credit incentives -------------------
     pf.add_incentive(name ='Renewable PTC credit', value=Ren_PTC, decay = 0, sunset_years = Ren_PTC_duration, tax_credit = True)
     pf.add_incentive(name ='Hydrogen PTC credit', value=H2_PTC, decay = 0, sunset_years = H2_PTC_duration, tax_credit = True)
->>>>>>> c0aa78e0
         
     sol = pf.solve_price()
     
@@ -391,22 +326,11 @@
     price_breakdown_compression = price_breakdown.loc[price_breakdown['Name']=='Compression','NPV'].tolist()[0] + cap_expense*capex_fraction['Compression']
     price_breakdown_storage = price_breakdown.loc[price_breakdown['Name']=='Hydrogen Storage','NPV'].tolist()[0]+cap_expense*capex_fraction['Hydrogen Storage']
     price_breakdown_desalination = price_breakdown.loc[price_breakdown['Name']=='Desalination','NPV'].tolist()[0] + cap_expense*capex_fraction['Desalination']
-    # price_breakdown_renewables = price_breakdown.loc[price_breakdown['Name']=='Renewable Plant','NPV'].tolist()[0] + cap_expense*capex_fraction['Renewable Plant']
-    price_breakdown_wind = price_breakdown.loc[price_breakdown['Name']=='Wind Plant','NPV'].tolist()[0] + cap_expense*capex_fraction['Wind Plant']
-    price_breakdown_solar = price_breakdown.loc[price_breakdown['Name']=='Solar Plant','NPV'].tolist()[0] + cap_expense*capex_fraction['Solar Plant']
-    price_breakdown_battery = price_breakdown.loc[price_breakdown['Name']=='Battery Storage','NPV'].tolist()[0] + cap_expense*capex_fraction['Battery Storage']
-
+    price_breakdown_renewables = price_breakdown.loc[price_breakdown['Name']=='Renewable Plant','NPV'].tolist()[0] + cap_expense*capex_fraction['Renewable Plant']
     price_breakdown_electrolysis_FOM = price_breakdown.loc[price_breakdown['Name']=='Electrolyzer Fixed O&M Cost','NPV'].tolist()[0]
     price_breakdown_electrolysis_VOM = price_breakdown.loc[price_breakdown['Name']=='Var O&M','NPV'].tolist()[0]
     price_breakdown_desalination_FOM = price_breakdown.loc[price_breakdown['Name']=='Desalination Fixed O&M Cost','NPV'].tolist()[0]
-<<<<<<< HEAD
-    # price_breakdown_renewables_FOM = price_breakdown.loc[price_breakdown['Name']=='Renewable Plant Fixed O&M Cost','NPV'].tolist()[0]  
-    price_breakdown_wind_FOM = price_breakdown.loc[price_breakdown['Name']=='Wind Plant Fixed O&M Cost','NPV'].tolist()[0]  
-    price_breakdown_solar_FOM = price_breakdown.loc[price_breakdown['Name']=='Solar Plant Fixed O&M Cost','NPV'].tolist()[0]  
-    price_breakdown_battery_FOM = price_breakdown.loc[price_breakdown['Name']=='Battery Storage Fixed O&M Cost','NPV'].tolist()[0]    
-=======
     price_breakdown_renewables_FOM = price_breakdown.loc[price_breakdown['Name']=='Renewable Plant Fixed O&M Cost','NPV'].tolist()[0]  
->>>>>>> c0aa78e0
     price_breakdown_taxes = price_breakdown.loc[price_breakdown['Name']=='Income taxes payable','NPV'].tolist()[0]\
         - price_breakdown.loc[price_breakdown['Name'] == 'Monetized tax losses','NPV'].tolist()[0]\
             
@@ -414,12 +338,7 @@
         price_breakdown_taxes = price_breakdown_taxes + price_breakdown.loc[price_breakdown['Name']=='Capital gains taxes payable','NPV'].tolist()[0]
 
     price_breakdown_water = price_breakdown.loc[price_breakdown['Name']=='Water','NPV'].tolist()[0]
-<<<<<<< HEAD
-    #ESG ADDED BELOW 03.09.2023
-    price_breakdown_elec_price = price_breakdown.loc[price_breakdown['Name']=='Electricity Cost','NPV'].tolist()[0]  
-=======
     price_breakdown_grid_elec_price = price_breakdown.loc[price_breakdown['Name']=='Grid Electricity Cost','NPV'].tolist()[0]  
->>>>>>> c0aa78e0
        
     # price_breakdown_financial = price_breakdown.loc[price_breakdown['Name']=='Non-depreciable assets','NPV'].tolist()[0]\
     #     + price_breakdown.loc[price_breakdown['Name']=='Cash on hand reserve','NPV'].tolist()[0]\
@@ -431,27 +350,9 @@
     #     - price_breakdown.loc[price_breakdown['Name']=='Cash on hand recovery','NPV'].tolist()[0]\
     #     - price_breakdown.loc[price_breakdown['Name']=='Inflow of debt','NPV'].tolist()[0]\
     #     - price_breakdown.loc[price_breakdown['Name']=='Inflow of equity','NPV'].tolist()[0]
-        #ESG commented out below
-    # lcoh_check = price_breakdown_electrolyzer+price_breakdown_compression+price_breakdown_storage+price_breakdown_electrolysis_FOM\
-    #     + price_breakdown_desalination+price_breakdown_desalination_FOM+ price_breakdown_electrolysis_VOM\
-    #         +price_breakdown_renewables+price_breakdown_renewables_FOM+price_breakdown_taxes+price_breakdown_water+remaining_financial
-    #ESG added below
+        
     lcoh_check = price_breakdown_electrolyzer+price_breakdown_compression+price_breakdown_storage+price_breakdown_electrolysis_FOM\
         + price_breakdown_desalination+price_breakdown_desalination_FOM+ price_breakdown_electrolysis_VOM\
-<<<<<<< HEAD
-            +price_breakdown_wind + price_breakdown_solar + price_breakdown_battery+price_breakdown_wind_FOM\
-                +price_breakdown_solar_FOM + price_breakdown_battery_FOM+price_breakdown_taxes+price_breakdown_water+remaining_financial\
-                    +price_breakdown_elec_price
-            
-    lcoh_breakdown = {'LCOH: Compression & storage ($/kg)':price_breakdown_storage+price_breakdown_compression,\
-                      'LCOH: Electrolyzer CAPEX ($/kg)':price_breakdown_electrolyzer,'LCOH: Desalination CAPEX ($/kg)':price_breakdown_desalination,\
-                      'LCOH: Electrolyzer FOM ($/kg)':price_breakdown_electrolysis_FOM,'LCOH: Electrolyzer VOM ($/kg)':price_breakdown_electrolysis_VOM,\
-                      'LCOH: Desalination FOM ($/kg)':price_breakdown_desalination_FOM,'LCOH: Wind Plant ($/kg)':price_breakdown_wind,\
-                      'LCOH: Solar Plant ($/kg)': price_breakdown_solar,'LCOH: Battery Storage ($/kg)': price_breakdown_battery,\
-                      'LCOH: Wind Plant FOM ($/kg)':price_breakdown_wind_FOM,'LCOH: Solar Plant FOM ($/kg)':price_breakdown_solar_FOM,\
-                      'LCOH: Battery Storage FOM ($/kg)':price_breakdown_battery_FOM,'LCOH: Taxes ($/kg)':price_breakdown_taxes,\
-                      'LCOH: Water consumption ($/kg)':price_breakdown_water,'LCOH: Electricity Cost ($/kg)':price_breakdown_elec_price,\
-=======
             +price_breakdown_renewables+price_breakdown_renewables_FOM+price_breakdown_taxes+price_breakdown_water+price_breakdown_grid_elec_price+remaining_financial
         
     lcoh_breakdown = {'LCOH: Compression & storage ($/kg)':price_breakdown_storage+price_breakdown_compression,\
@@ -460,9 +361,7 @@
                       'LCOH: Desalination FOM ($/kg)':price_breakdown_desalination_FOM,'LCOH: Renewable plant ($/kg)':price_breakdown_renewables,\
                       'LCOH: Renewable FOM ($/kg)':price_breakdown_renewables_FOM,'LCOH: Taxes ($/kg)':price_breakdown_taxes,\
                       'LCOH: Water consumption ($/kg)':price_breakdown_water,'LCOH: Grid electricity ($/kg)':price_breakdown_grid_elec_price,\
->>>>>>> c0aa78e0
                       'LCOH: Finances ($/kg)':remaining_financial,'LCOH: total ($/kg)':lcoh_check}
-    system_rating_mw = simple_cost_dict['wind']['size_mw'] + simple_cost_dict['pv']['size_mw'] #+ simple_cost_dict['battery']['size_mw']
     
 
     return(sol,summary,lcoh_breakdown,capex_electrolyzer_overnight/system_rating_mw/1000)