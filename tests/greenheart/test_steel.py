--- conflicted
+++ resolved
@@ -204,17 +204,11 @@
 
     with subtests.test("plant cost"):
         assert res[1].total_plant_cost == approx(627667493.7760644)
-<<<<<<< HEAD
-    
-    with subtests.test("steel price"):
-        assert res[2].sol.get("price") == approx(1000.0534906485253)
-=======
     with subtests.test("Installation"):
         assert res[1].installation_cost == approx(212913296.16069925)
     with subtests.test("steel price"):
         assert res[2].sol.get("price") == approx(1000.0534906485253)
 
->>>>>>> eb884a30
 
 def test_run_steel_full_model_changing_lcoh(subtests):
     config_0 = {
