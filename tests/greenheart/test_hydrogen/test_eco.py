--- conflicted
+++ resolved
@@ -42,12 +42,8 @@
     def test_lcoh(self):
         assert self.lcoh == approx(7.057994298481547) # TODO base this test value on something
     def test_lcoe(self):
-<<<<<<< HEAD
-        assert self.lcoe == approx(0.10813733018947419) # TODO base this test value on something
-=======
-        assert self.lcoe == approx(0.08062438550749312) # TODO base this test value on something
->>>>>>> 0785e0f4
-    
+        assert self.lcoe == approx(0.10816180445700445) # TODO base this test value on something
+
 class TestSimulationWindWave(unittest.TestCase):
     def setUp(self) -> None:
         return super().setUp()
@@ -68,12 +64,8 @@
     def test_lcoh(self):
         assert self.lcoh == approx(8.120065296802442) #TODO base this test value on something
     def test_lcoe(self):
-<<<<<<< HEAD
-        assert self.lcoe == approx(0.12860640508958476) # prior to 20240207 value was approx(0.11051228251811765) # TODO base this test value on something
-=======
-        assert self.lcoe == approx(0.09962345766436045) # prior to 20240207 value was approx(0.11051228251811765) # TODO base this test value on something
->>>>>>> 0785e0f4
-    
+        assert self.lcoe == approx(0.12863386719193057) # prior to 20240207 value was approx(0.11051228251811765) # TODO base this test value on something
+
 class TestSimulationWindWaveSolar(unittest.TestCase):
     def setUp(self) -> None:
         return super().setUp()
@@ -106,11 +98,7 @@
     def test_lcoh(self):
         assert self.lcoh == approx(12.583013389221271) # prior to 20240207 value was approx(10.823798551850347) #TODO base this test value on something. Currently just based on output at writing.
     def test_lcoe(self):
-<<<<<<< HEAD
-        assert self.lcoe == approx(0.12840780255235187) # prior to 20240207 value was approx(0.11035426429749774) # TODO base this test value on something. Currently just based on output at writing.
-=======
-        assert self.lcoe == approx(0.09951895075981732) # prior to 20240207 value was approx(0.11035426429749774) # TODO base this test value on something. Currently just based on output at writing.
->>>>>>> 0785e0f4
+        assert self.lcoe == approx(0.12843516190714538) # prior to 20240207 value was approx(0.11035426429749774) # TODO base this test value on something. Currently just based on output at writing.
 
 class TestSimulationWindWaveSolarBattery(unittest.TestCase):
     def setUp(self) -> None:
@@ -144,8 +132,4 @@
     def test_lcoh(self):
         assert self.lcoh == approx(13.226556364482628) #TODO base this test value on something. Currently just based on output at writing.
     def test_lcoe(self):
-<<<<<<< HEAD
-        assert self.lcoe == approx(0.13952722243289117) # TODO base this test value on something. Currently just based on output at writing.
-=======
-        assert self.lcoe == approx(0.10813686278768041) # TODO base this test value on something. Currently just based on output at writing.
->>>>>>> 0785e0f4
+        assert self.lcoe == approx(0.13955695095955403) # TODO base this test value on something. Currently just based on output at writing.