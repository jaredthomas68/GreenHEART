import warnings
from pathlib import Path

from pytest import warns, approx
from hopp.utilities.keys import set_nrel_key_dot_env

from greenheart.simulation.greenheart_simulation import GreenHeartSimulationConfig, run_simulation


set_nrel_key_dot_env()

from ORBIT.core.library import initialize_library


dirname = Path(__file__).parent
orbit_library_path = dirname / "input_files/"
output_path = Path(__file__).parent / "output/"

initialize_library(orbit_library_path)

turbine_model = "osw_18MW"
filename_turbine_config = orbit_library_path / f"turbines/{turbine_model}.yaml"
filename_orbit_config = orbit_library_path / f"plant/orbit-config-{turbine_model}-stripped.yaml"
filename_floris_config = orbit_library_path / f"floris/floris_input_{turbine_model}.yaml"
filename_greenheart_config = orbit_library_path / "plant/greenheart_config.yaml"
filename_greenheart_config_onshore = orbit_library_path / "plant/greenheart_config_onshore.yaml"
filename_hopp_config = orbit_library_path / "plant/hopp_config.yaml"
filename_hopp_config_wind_wave = orbit_library_path / "plant/hopp_config_wind_wave.yaml"
filename_hopp_config_wind_wave_solar = orbit_library_path / "plant/hopp_config_wind_wave_solar.yaml"
filename_hopp_config_wind_wave_solar_battery = (
    orbit_library_path / "plant/hopp_config_wind_wave_solar_battery.yaml"
)

rtol = 1e-5


def test_simulation_wind(subtests):
    config = GreenHeartSimulationConfig(
        filename_hopp_config=filename_hopp_config,
        filename_greenheart_config=filename_greenheart_config,
        filename_turbine_config=filename_turbine_config,
        filename_orbit_config=filename_orbit_config,
        filename_floris_config=filename_floris_config,
        verbose=False,
        show_plots=False,
        save_plots=False,
        use_profast=True,
        post_processing=True,
        incentive_option=1,
        plant_design_scenario=1,
        output_level=5,
    )
    lcoe, lcoh, _, hi = run_simulation(config)

    with subtests.test("lcoh"):
<<<<<<< HEAD
        assert lcoh == approx(
            7.757618336598932
        )  # TODO base this test value on something

    with subtests.test("lcoe"):
        assert lcoe == approx(
            0.11711644354870403
        )  # TODO base this test value on something
=======
        assert lcoh == approx(7.509261800642895)  # TODO base this test value on something

    with subtests.test("lcoe"):
        assert lcoe == approx(0.11273307765405276)  # TODO base this test value on something
>>>>>>> eb884a30

    with subtests.test("energy sources"):
        expected_annual_energy_hybrid = hi.system.annual_energies.wind
        assert hi.system.annual_energies.hybrid == approx(expected_annual_energy_hybrid)

    with subtests.test("num_turbines conflict raise warning"):
        config.orbit_config["plant"]["num_turbines"] = 400
        with warns(UserWarning, match="The 'num_turbines' value"):
            lcoe, lcoh, _, hi = run_simulation(config)

    with subtests.test("depth conflict raise warning"):
        config.orbit_config["site"]["depth"] = 4000
        with warns(UserWarning, match="The site depth value"):
            lcoe, lcoh, _, hi = run_simulation(config)

    with subtests.test("turbine_spacing conflict raise warning"):
        config.orbit_config["plant"]["turbine_spacing"] = 400
        with warns(UserWarning, match="The 'turbine_spacing' value"):
            lcoe, lcoh, _, hi = run_simulation(config)

    with subtests.test("row_spacing conflict raise warning"):
        config.orbit_config["plant"]["row_spacing"] = 400
        with warns(UserWarning, match="The 'row_spacing' value"):
            lcoe, lcoh, _, hi = run_simulation(config)


def test_simulation_wind_wave(subtests):
    config = GreenHeartSimulationConfig(
        filename_hopp_config=filename_hopp_config_wind_wave,
        filename_greenheart_config=filename_greenheart_config,
        filename_turbine_config=filename_turbine_config,
        filename_orbit_config=filename_orbit_config,
        filename_floris_config=filename_floris_config,
        verbose=False,
        show_plots=False,
        save_plots=False,
        use_profast=True,
        post_processing=True,
        incentive_option=1,
        plant_design_scenario=1,
        output_level=5,
    )

    lcoe, lcoh, _, hi = run_simulation(config)

    # TODO base this test value on something
    with subtests.test("lcoh"):
<<<<<<< HEAD
        assert lcoh == approx(8.66253247452577, rel=rtol)
=======
        assert lcoh == approx(8.450558249471767, rel=rtol)
>>>>>>> eb884a30

    # prior to 20240207 value was approx(0.11051228251811765) # TODO base value on something
    with subtests.test("lcoe"):
        assert lcoe == approx(0.1327684219541139, rel=rtol)


def test_simulation_wind_wave_solar(subtests):
    config = GreenHeartSimulationConfig(
        filename_hopp_config=filename_hopp_config_wind_wave_solar,
        filename_greenheart_config=filename_greenheart_config,
        filename_turbine_config=filename_turbine_config,
        filename_orbit_config=filename_orbit_config,
        filename_floris_config=filename_floris_config,
        verbose=False,
        show_plots=False,
        save_plots=False,
        use_profast=True,
        post_processing=True,
        incentive_option=1,
        plant_design_scenario=11,
        output_level=5,
    )

    lcoe, lcoh, _, hi = run_simulation(config)

    # prior to 20240207 value was approx(10.823798551850347)
    # TODO base this test value on something. Currently just based on output at writing.
    with subtests.test("lcoh"):
<<<<<<< HEAD
        assert lcoh == approx(13.161269934108866, rel=rtol)
=======
        assert lcoh == approx(12.945506661197543, rel=rtol)
>>>>>>> eb884a30

    # prior to 20240207 value was approx(0.11035426429749774)
    # TODO base this test value on something. Currently just based on output at writing.
    with subtests.test("lcoe"):
<<<<<<< HEAD
        assert lcoe == approx(0.13628524074500695, rel=rtol)
=======
        assert lcoe == approx(0.13255644222185253, rel=rtol)
>>>>>>> eb884a30

def test_simulation_save_output_to_file(subtests):

    config = GreenHeartSimulationConfig(
        filename_hopp_config=filename_hopp_config_wind_wave_solar,
        filename_greenheart_config=filename_greenheart_config,
        filename_turbine_config=filename_turbine_config,
        filename_orbit_config=filename_orbit_config,
        filename_floris_config=filename_floris_config,
        verbose=False,
        show_plots=False,
        save_plots=False,
        use_profast=True,
        post_processing=True,
        incentive_option=1,
        plant_design_scenario=11,
        output_level=8,
    )

    output = run_simulation(config)

    with subtests.test("save_ouput"):
        output.save_to_file("tmp.yaml")

def test_simulation_wind_wave_solar_battery(subtests):
    config = GreenHeartSimulationConfig(
        filename_hopp_config=filename_hopp_config_wind_wave_solar_battery,
        filename_greenheart_config=filename_greenheart_config,
        filename_turbine_config=filename_turbine_config,
        filename_orbit_config=filename_orbit_config,
        filename_floris_config=filename_floris_config,
        verbose=False,
        show_plots=False,
        save_plots=False,
        use_profast=True,
        post_processing=True,
        incentive_option=1,
        plant_design_scenario=10,
        output_level=8,
    )

    results = run_simulation(config)

    with subtests.test("lcoh"):
        # TODO base this test value on something. Currently just based on output at writing.
<<<<<<< HEAD
        assert results.lcoh == approx(17.527111886453255, rel=rtol)
=======
        assert results.lcoh == approx(17.311384163607475, rel=rtol)
>>>>>>> eb884a30

    with subtests.test("lcoe"):
        # TODO base this test value on something. Currently just based on output at writing.
<<<<<<< HEAD
        assert results.lcoe == approx(0.13647532134776708, rel=rtol)  

=======
        assert results.lcoe == approx(0.13274652127663025, rel=rtol)
>>>>>>> eb884a30
    with subtests.test("no conflict in om cost does not raise warning"):
        with warnings.catch_warnings():
            warnings.simplefilter("error")

    with subtests.test("wind_om_per_kw conflict raise warning"):
        config.hopp_config["technologies"]["wind"]["fin_model"]["system_costs"]["om_capacity"][
            0
        ] = 1.0
        with warns(UserWarning, match="The 'om_capacity' value in the wind 'fin_model'"):
            _ = run_simulation(config)

    with subtests.test("pv_om_per_kw conflict raise warning"):
        config.hopp_config["technologies"]["pv"]["fin_model"]["system_costs"]["om_capacity"][0] = (
            1.0
        )
        with warns(UserWarning, match="The 'om_capacity' value in the pv 'fin_model'"):
            _ = run_simulation(config)

    with subtests.test("battery_om_per_kw conflict raise warning"):
        config.hopp_config["technologies"]["battery"]["fin_model"]["system_costs"]["om_capacity"][
            0
        ] = 1.0
        with warns(UserWarning, match="The 'om_capacity' value in the battery 'fin_model'"):
            _ = run_simulation(config)


def test_simulation_wind_onshore(subtests):
    config = GreenHeartSimulationConfig(
        filename_hopp_config=filename_hopp_config,
        filename_greenheart_config=filename_greenheart_config_onshore,
        filename_turbine_config=filename_turbine_config,
        filename_floris_config=filename_floris_config,
        verbose=False,
        show_plots=False,
        save_plots=False,
        use_profast=True,
        post_processing=False,
        incentive_option=1,
        plant_design_scenario=9,
        output_level=5,
    )
    # based on 2023 ATB moderate case for onshore wind
    config.hopp_config["config"]["cost_info"]["wind_installed_cost_mw"] = 1434000.0
    # based on 2023 ATB moderate case for onshore wind
    config.hopp_config["config"]["cost_info"]["wind_om_per_kw"] = 29.567
    # set skip_financial to false for onshore wind
    config.hopp_config["config"]["simulation_options"]["wind"]["skip_financial"] = False

    lcoe, lcoh, _, _ = run_simulation(config)

    # TODO base this test value on something
    with subtests.test("lcoh"):
        assert lcoh == approx(3.1691092704830357, rel=rtol)

    # TODO base this test value on something
    with subtests.test("lcoe"):
        assert lcoe == approx(0.03486192934806013, rel=rtol)


def test_simulation_wind_onshore_steel_ammonia(subtests):
    config = GreenHeartSimulationConfig(
        filename_hopp_config=filename_hopp_config,
        filename_greenheart_config=filename_greenheart_config_onshore,
        filename_turbine_config=filename_turbine_config,
        filename_floris_config=filename_floris_config,
        verbose=False,
        show_plots=False,
        save_plots=True,
        output_dir=output_path,
        use_profast=True,
        post_processing=True,
        incentive_option=1,
        plant_design_scenario=9,
        output_level=7,
    )

    # based on 2023 ATB moderate case for onshore wind
    config.hopp_config["config"]["cost_info"]["wind_installed_cost_mw"] = 1434000.0
    # based on 2023 ATB moderate case for onshore wind
    config.hopp_config["config"]["cost_info"]["wind_om_per_kw"] = 29.567
    config.hopp_config["technologies"]["wind"]["fin_model"]["system_costs"]["om_fixed"][0] = (
        config.hopp_config["config"]["cost_info"]["wind_om_per_kw"]
    )
    # set skip_financial to false for onshore wind
    config.hopp_config["config"]["simulation_options"]["wind"]["skip_financial"] = False
    lcoe, lcoh, steel_finance, ammonia_finance = run_simulation(config)

    # TODO base this test value on something
    with subtests.test("lcoh"):
        assert lcoh == approx(3.1691092704830357, rel=rtol)

    # TODO base this test value on something
    with subtests.test("lcoe"):
        assert lcoe == approx(0.03486192934806013, rel=rtol)

    # TODO base this test value on something
    with subtests.test("steel_finance"):
        lcos_expected = 1443.2380673720684

        assert steel_finance.sol.get("price") == approx(lcos_expected, rel=rtol)

    # TODO base this test value on something
    with subtests.test("ammonia_finance"):
        lcoa_expected = 1.0679224700416565

        assert ammonia_finance.sol.get("price") == approx(lcoa_expected, rel=rtol)


def test_simulation_wind_battery_pv_onshore_steel_ammonia(subtests):
    plant_design_scenario = 12

    config = GreenHeartSimulationConfig(
        filename_hopp_config=filename_hopp_config_wind_wave_solar_battery,
        filename_greenheart_config=filename_greenheart_config_onshore,
        filename_turbine_config=filename_turbine_config,
        filename_orbit_config=filename_orbit_config,
        filename_floris_config=filename_floris_config,
        verbose=False,
        show_plots=False,
        save_plots=True,
        output_dir=output_path,
        use_profast=True,
        post_processing=True,
        incentive_option=1,
        plant_design_scenario=plant_design_scenario,
        output_level=8,
    )

    # based on 2023 ATB moderate case for onshore wind
    config.hopp_config["config"]["cost_info"]["wind_installed_cost_mw"] = 1434000.0
    # based on 2023 ATB moderate case for onshore wind
    config.hopp_config["config"]["cost_info"]["wind_om_per_kw"] = 29.567
    config.hopp_config["technologies"]["wind"]["fin_model"]["system_costs"]["om_fixed"][0] = (
        config.hopp_config["config"]["cost_info"]["wind_om_per_kw"]
    )
    # set skip_financial to false for onshore wind
    config.hopp_config["config"]["simulation_options"]["wind"]["skip_financial"] = False
    # exclude wave
    config.hopp_config["technologies"].pop("wave")
    config.hopp_config["site"]["wave"] = False
    # colocated end-use
    config.greenheart_config["plant_design"][f"scenario{plant_design_scenario}"][
        "transportation"
    ] = "colocated"

    # run the simulation
    greenheart_output = run_simulation(config)

    # TODO base this test value on something
    with subtests.test("lcoh"):
        assert greenheart_output.lcoh == approx(3.1507730099064353, rel=rtol)

    # TODO base this test value on something
    with subtests.test("lcoe"):
        assert greenheart_output.lcoe == approx(0.03475765253339192, rel=rtol)

    # TODO base this test value on something
    with subtests.test("steel_finance"):
        lcos_expected = 1434.9781834020673

        assert greenheart_output.steel_finance.sol.get("price") == approx(lcos_expected, rel=rtol)

    # TODO base this test value on something
    with subtests.test("ammonia_finance"):
        lcoa_expected = 1.0663431597014212

        assert greenheart_output.ammonia_finance.sol.get("price") == approx(lcoa_expected, rel=rtol)

    with subtests.test("check time series lengths"):
        expected_length = 8760

        for key in greenheart_output.hourly_energy_breakdown.keys():
            assert len(greenheart_output.hourly_energy_breakdown[key]) == expected_length


def test_simulation_wind_onshore_steel_ammonia_ss_h2storage(subtests):
    config = GreenHeartSimulationConfig(
        filename_hopp_config=filename_hopp_config,
        filename_greenheart_config=filename_greenheart_config_onshore,
        filename_turbine_config=filename_turbine_config,
        filename_floris_config=filename_floris_config,
        verbose=False,
        show_plots=False,
        save_plots=True,
        output_dir=output_path,
        use_profast=True,
        post_processing=True,
        incentive_option=1,
        plant_design_scenario=9,
        output_level=7,
    )

    config.greenheart_config["h2_storage"]["size_capacity_from_demand"]["flag"] = True
    config.greenheart_config["h2_storage"]["type"] = "pipe"

    # based on 2023 ATB moderate case for onshore wind
    config.hopp_config["config"]["cost_info"]["wind_installed_cost_mw"] = 1434000.0
    # based on 2023 ATB moderate case for onshore wind
    config.hopp_config["config"]["cost_info"]["wind_om_per_kw"] = 29.567
    config.hopp_config["technologies"]["wind"]["fin_model"]["system_costs"]["om_fixed"][0] = (
        config.hopp_config["config"]["cost_info"]["wind_om_per_kw"]
    )
    # set skip_financial to false for onshore wind
    config.hopp_config["config"]["simulation_options"]["wind"]["skip_financial"] = False
    lcoe, lcoh, steel_finance, ammonia_finance = run_simulation(config)

    # TODO base this test value on something
    with subtests.test("lcoh"):
        assert lcoh == approx(10.0064010897151, rel=rtol)

    # TODO base this test value on something
    with subtests.test("lcoe"):
        assert lcoe == approx(0.03486192934806013, rel=rtol)

    # TODO base this test value on something
    with subtests.test("steel_finance"):
        lcos_expected = 1899.1776749016005
<<<<<<< HEAD

=======
>>>>>>> eb884a30
        assert steel_finance.sol.get("price") == approx(lcos_expected, rel=rtol)

    # TODO base this test value on something
    with subtests.test("ammonia_finance"):
        lcoa_expected = 1.0679224700416565
<<<<<<< HEAD

=======
>>>>>>> eb884a30
        assert ammonia_finance.sol.get("price") == approx(lcoa_expected, rel=rtol)<|MERGE_RESOLUTION|>--- conflicted
+++ resolved
@@ -53,21 +53,10 @@
     lcoe, lcoh, _, hi = run_simulation(config)
 
     with subtests.test("lcoh"):
-<<<<<<< HEAD
-        assert lcoh == approx(
-            7.757618336598932
-        )  # TODO base this test value on something
-
-    with subtests.test("lcoe"):
-        assert lcoe == approx(
-            0.11711644354870403
-        )  # TODO base this test value on something
-=======
         assert lcoh == approx(7.509261800642895)  # TODO base this test value on something
 
     with subtests.test("lcoe"):
         assert lcoe == approx(0.11273307765405276)  # TODO base this test value on something
->>>>>>> eb884a30
 
     with subtests.test("energy sources"):
         expected_annual_energy_hybrid = hi.system.annual_energies.wind
@@ -115,12 +104,7 @@
 
     # TODO base this test value on something
     with subtests.test("lcoh"):
-<<<<<<< HEAD
-        assert lcoh == approx(8.66253247452577, rel=rtol)
-=======
         assert lcoh == approx(8.450558249471767, rel=rtol)
->>>>>>> eb884a30
-
     # prior to 20240207 value was approx(0.11051228251811765) # TODO base value on something
     with subtests.test("lcoe"):
         assert lcoe == approx(0.1327684219541139, rel=rtol)
@@ -148,23 +132,15 @@
     # prior to 20240207 value was approx(10.823798551850347)
     # TODO base this test value on something. Currently just based on output at writing.
     with subtests.test("lcoh"):
-<<<<<<< HEAD
-        assert lcoh == approx(13.161269934108866, rel=rtol)
-=======
         assert lcoh == approx(12.945506661197543, rel=rtol)
->>>>>>> eb884a30
 
     # prior to 20240207 value was approx(0.11035426429749774)
     # TODO base this test value on something. Currently just based on output at writing.
     with subtests.test("lcoe"):
-<<<<<<< HEAD
-        assert lcoe == approx(0.13628524074500695, rel=rtol)
-=======
         assert lcoe == approx(0.13255644222185253, rel=rtol)
->>>>>>> eb884a30
+
 
 def test_simulation_save_output_to_file(subtests):
-
     config = GreenHeartSimulationConfig(
         filename_hopp_config=filename_hopp_config_wind_wave_solar,
         filename_greenheart_config=filename_greenheart_config,
@@ -186,6 +162,7 @@
     with subtests.test("save_ouput"):
         output.save_to_file("tmp.yaml")
 
+
 def test_simulation_wind_wave_solar_battery(subtests):
     config = GreenHeartSimulationConfig(
         filename_hopp_config=filename_hopp_config_wind_wave_solar_battery,
@@ -207,20 +184,11 @@
 
     with subtests.test("lcoh"):
         # TODO base this test value on something. Currently just based on output at writing.
-<<<<<<< HEAD
-        assert results.lcoh == approx(17.527111886453255, rel=rtol)
-=======
         assert results.lcoh == approx(17.311384163607475, rel=rtol)
->>>>>>> eb884a30
 
     with subtests.test("lcoe"):
         # TODO base this test value on something. Currently just based on output at writing.
-<<<<<<< HEAD
-        assert results.lcoe == approx(0.13647532134776708, rel=rtol)  
-
-=======
         assert results.lcoe == approx(0.13274652127663025, rel=rtol)
->>>>>>> eb884a30
     with subtests.test("no conflict in om cost does not raise warning"):
         with warnings.catch_warnings():
             warnings.simplefilter("error")
@@ -438,17 +406,9 @@
     # TODO base this test value on something
     with subtests.test("steel_finance"):
         lcos_expected = 1899.1776749016005
-<<<<<<< HEAD
-
-=======
->>>>>>> eb884a30
         assert steel_finance.sol.get("price") == approx(lcos_expected, rel=rtol)
 
     # TODO base this test value on something
     with subtests.test("ammonia_finance"):
         lcoa_expected = 1.0679224700416565
-<<<<<<< HEAD
-
-=======
->>>>>>> eb884a30
         assert ammonia_finance.sol.get("price") == approx(lcoa_expected, rel=rtol)