from abc import ABCMeta, abstractmethod
import os
import json
import requests
import time


class Resource(metaclass=ABCMeta):
    """
    Class to manage resource data for a given lat & lon. If a resource file doesn't exist,
    it is downloaded and saved to 'resource_files' folder. The resource file is then read
    to the appropriate SAM resource data format.
    """
    def __init__(self, lat, lon, year, **kwargs):
        """
        Parameters
        ---------
        lat: float
            The latitude
        lon: float
            The longitude
        year: int
            The year of resource_files data
        """

        self.latitude = lat
        self.longitude = lon
        self.year = year

        self.n_timesteps = 8760

        # generic api settings
        self.interval = str(int(8760/365/24 * 60))
        self.leap_year = 'false'
        self.utc = 'false'
        self.name = 'hybrid-systems'
        self.affiliation = 'NREL'
        self.reason = 'hybrid-analysis'
        self.email = 'nicholas.diorio@nrel.gov'
        self.mailing_list = 'true'

        # paths
        self.path_current = os.path.dirname(os.path.abspath(__file__))
        self.path_resource = os.path.join(self.path_current, '../..', 'resource_files')

        # update any passed in
        self.__dict__.update(kwargs)

        self.filename = None
        self._data = dict()

    def check_download_dir(self):
        if not os.path.isdir(os.path.dirname(self.filename)):
            os.makedirs(os.path.dirname(self.filename))

    @staticmethod
    def call_api(url, filename):
        """
        Parameters
        ---------
        url: string
            The API endpoint to return data from
        filename: string
            The filename where data should be written
        """

        n_tries = 0
        success = False
        while n_tries < 5:

            try:
                r = requests.get(url)
                if r:
                    localfile = open(filename, mode='w+')
                    localfile.write(r.text)
                    localfile.close()
                    if os.path.isfile(filename):
                        success = True
                        break
                elif r.status_code == 400 or r.status_code == 403:
                    print(r.url)
                    err = r.text
                    text_json = json.loads(r.text)
                    if 'errors' in text_json.keys():
                        err = text_json['errors']
                    raise requests.exceptions.HTTPError(err)
                elif r.status_code == 404:
                    print(filename)
                    raise requests.exceptions.HTTPError
                elif r.status_code == 429:
<<<<<<< HEAD
                    try:
                        err = r.text
                        text_json = json.loads(r.text)
                        if 'errors' in text_json.keys():
                            err = text_json['errors']
                    except:
                        print('Too many requests for API key')
=======
                    raise RuntimeError("Maximum API request rate exceeded!")
                else:
                    n_tries += 1 # Won't repeat endlessly (and exceed request limit) if API returns unexpected code
>>>>>>> d257907d
            except requests.exceptions.Timeout:
                time.sleep(0.2)
                n_tries += 1

        return success

    @abstractmethod
    def download_resource(self):
        """Download resource for given lat/lon"""

    @abstractmethod
    def format_data(self):
        """Reads data from file and formats it for use in SAM"""

    @property
    def data(self):
        """Get data as dictionary formatted for SAM"""
        return self._data

    @data.setter
    @abstractmethod
    def data(self, data_dict):
        """Sets data from dictionary"""<|MERGE_RESOLUTION|>--- conflicted
+++ resolved
@@ -88,19 +88,9 @@
                     print(filename)
                     raise requests.exceptions.HTTPError
                 elif r.status_code == 429:
-<<<<<<< HEAD
-                    try:
-                        err = r.text
-                        text_json = json.loads(r.text)
-                        if 'errors' in text_json.keys():
-                            err = text_json['errors']
-                    except:
-                        print('Too many requests for API key')
-=======
                     raise RuntimeError("Maximum API request rate exceeded!")
                 else:
                     n_tries += 1 # Won't repeat endlessly (and exceed request limit) if API returns unexpected code
->>>>>>> d257907d
             except requests.exceptions.Timeout:
                 time.sleep(0.2)
                 n_tries += 1
