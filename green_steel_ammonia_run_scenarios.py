--- conflicted
+++ resolved
@@ -8,7 +8,6 @@
 from hybrid.keys import set_developer_nrel_gov_key
 # from plot_reopt_results import plot_reopt_results
 # from run_reopt import run_reopt
-from hybrid.dispatch.power_electronics_esg import SimplePowerElectronics
 from examples.H2_Analysis.hopp_for_h2 import hopp_for_h2
 from examples.H2_Analysis.run_h2a import run_h2a as run_h2a
 from examples.H2_Analysis.simple_dispatch import SimpleDispatch
@@ -121,480 +120,242 @@
     grid_connected_hopp = False
     # grid_connected_rodeo = False
     #run_RODeO_selector = False
-    # esg_main_dir =  '/Users/egrant/Desktop/HOPP-GIT/888CF_Tests_OneBat4MinPower/'#'/Users/egrant/Desktop/HOPP-GIT/CF_Tests_ProFast888/'
-    esg_main_dir='/Users/egrant/Desktop/HOPP-GIT/CF_Test_1Bat4Min_NewLCOH/'
-    saveme_data = False
+    
     # Technology sizing
     interconnection_size_mw = 1000
     electrolyzer_size_mw = 1000
     wind_size_mw = 1000
-    # solar_size_mw = 0 #750
-    # storage_size_mw = 0 #100
-    # storage_size_mwh = 0  #200
-    solar_sizes=[750] #[0,0,100,250,500,750]
-    storage_sizes_mw=[0]#,100,100,200]#,100,100,100,200]#[0,100,100]#[0,100,100,100,200]
-    storage_sizes_mwh=[0]#,100,400,400]#,100,100,400,400]#[0,100,400] #[0,100,100,400,400]
+    solar_size_mw = 0
+    storage_size_mw = 0
+    storage_size_mwh = 0
     
     scenario_choice = 'Green Steel Ammonia Analysis'
-    for solar_size_mw in solar_sizes:
-        for battery_i, storage_size_mwh in enumerate(storage_sizes_mwh):
-            storage_size_mw = storage_sizes_mw[battery_i]
-            scenario = dict()
-            kw_continuous = electrolyzer_size_mw * 1000
-            load = [kw_continuous for x in
-                    range(0, 8760)]  # * (sin(x) + pi) Set desired/required load profile for plant
-            
-            #Site lat and lon will be set by data loaded from Orbit runs
-            
-            # Financial inputs
-            discount_rate = 0.07
-            debt_equity_split = 60
-            
-            # Wind costs input from ORBIT analysis
-            h2_model ='Simple'  #Basic cost model based on H2a and HFTO program record for PEM electrolysis
-            # h2_model = 'H2A'
-            
-            # These inputs are not used in this analysis (no solar or storage)
-            st_xl=pd.read_csv(parent_path + '/examples/H2_Analysis/storage_costs_ATB.csv',index_col=0)
-            storage_costs=st_xl[str(atb_year)]
-            storage_cost_kwh=storage_costs['Battery Energy Capital Cost ($/kWh)'] #ESG
-            storage_cost_kw=storage_costs['Battery Power Capital Cost ($/kW)'] #ESG
-
-            # solar_cost_kw = 9999
-            # storage_cost_kw = 250
-            # storage_cost_kwh = 240
-            
-            # Flags (TODO: remove them and update documentation)
-            forced_sizes = True
-            force_electrolyzer_cost = False
-            
-            
-            # Enable Ability to purchase/sell electricity to/from grid. Price Defined in $/kWh
-            # sell_price = 0.01
-            # buy_price = 0.01
-            sell_price = False
-            buy_price = False
-                
-            print('Parent path = ', parent_path)
-            
-            # Site specific turbine information
-            xl = pd.ExcelFile(path)
-            
-            save_outputs_dict = inputs_py.establish_save_output_dict()
-            save_all_runs = list()
-            
-            # which plots to show
-            plot_power_production = True
-            plot_battery = True
-            plot_grid = False
-            plot_h2 = True
-            plot_desal = True
-            plot_wind = True
-            plot_hvdcpipe = True
-            plot_hvdcpipe_lcoh = True
-            
-
-            
-            # Read in gams exe and license location
-            # Create a .txt file in notepad with the locations of the gams .exe file, the .gms RODeO
-            # version that you want to use, and the location of the gams license file. The text
-            # should look something like this: 
-            # "C:\\GAMS\\win64\\24.8\\gams.exe" ..\\RODeO\\Storage_dispatch_SCS license=C:\\GAMS\\win64\\24.8\\gamslice.txt
-            # Do not push this file to the remote repository because it will be different for every user
-            # and for every machine, depending on what version of gams they are using and where it is installed
-            if run_RODeO_selector == True:
-                with open('gams_exe_license_locations.txt') as f:
-                    gams_locations_rodeo_version = f.readlines()
-                f.close()
-            
-            hopp_dict = hoppDict(save_model_input_yaml, save_model_output_yaml)
-            solar_cost_kwtemp=9999
-            storage_cost_kwtemp=9999
-            storage_cost_kwhtemp=9999
-
-            sub_dict = {
-                'policy': policy[i],
-                'atb_year': atb_year,
-                'site_location': site_location,
-                'parent_path': parent_path,
-                # 'load': load,
-                'kw_continuous': kw_continuous,
-                'sample_site': sample_site,
+    
+    scenario = dict()
+    kw_continuous = electrolyzer_size_mw * 1000
+    load = [kw_continuous for x in
+            range(0, 8760)]  # * (sin(x) + pi) Set desired/required load profile for plant
+    
+    #Site lat and lon will be set by data loaded from Orbit runs
+    
+    # Financial inputs
+    discount_rate = 0.07
+    debt_equity_split = 60
+    
+    # Wind costs input from ORBIT analysis
+    h2_model ='Simple'  #Basic cost model based on H2a and HFTO program record for PEM electrolysis
+    # h2_model = 'H2A'
+    
+    # These inputs are not used in this analysis (no solar or storage)
+    solar_cost_kw = 9999
+    storage_cost_kw = 250
+    storage_cost_kwh = 240
+    
+    # Flags (TODO: remove them and update documentation)
+    forced_sizes = True
+    force_electrolyzer_cost = False
+    
+    
+    # Enable Ability to purchase/sell electricity to/from grid. Price Defined in $/kWh
+    # sell_price = 0.01
+    # buy_price = 0.01
+    sell_price = False
+    buy_price = False
+        
+    print('Parent path = ', parent_path)
+    
+    # Site specific turbine information
+    xl = pd.ExcelFile(path)
+    
+    save_outputs_dict = inputs_py.establish_save_output_dict()
+    save_all_runs = list()
+    
+    # which plots to show
+    plot_power_production = True
+    plot_battery = True
+    plot_grid = True
+    plot_h2 = True
+    plot_desal = True
+    plot_wind = True
+    plot_hvdcpipe = True
+    plot_hvdcpipe_lcoh = True
+    
+
+    
+    # Read in gams exe and license location
+    # Create a .txt file in notepad with the locations of the gams .exe file, the .gms RODeO
+    # version that you want to use, and the location of the gams license file. The text
+    # should look something like this: 
+    # "C:\\GAMS\\win64\\24.8\\gams.exe" ..\\RODeO\\Storage_dispatch_SCS license=C:\\GAMS\\win64\\24.8\\gamslice.txt
+    # Do not push this file to the remote repository because it will be different for every user
+    # and for every machine, depending on what version of gams they are using and where it is installed
+    if run_RODeO_selector == True:
+        with open('gams_exe_license_locations.txt') as f:
+            gams_locations_rodeo_version = f.readlines()
+        f.close()
+    
+    hopp_dict = hoppDict(save_model_input_yaml, save_model_output_yaml)
+    
+    sub_dict = {
+        'policy': policy[i],
+        'atb_year': atb_year,
+        'site_location': site_location,
+        'parent_path': parent_path,
+        # 'load': load,
+        'kw_continuous': kw_continuous,
+        'sample_site': sample_site,
+        'discount_rate': discount_rate,
+        'forced_sizes': forced_sizes,
+        'force_electrolyzer_cost': force_electrolyzer_cost,
+        'wind_size': wind_size_mw,
+        'solar_size': solar_size_mw,
+        'storage_size_mw': storage_size_mw,
+        'storage_size_mwh': storage_size_mwh,
+        'solar_cost_kw': solar_cost_kw,
+        'storage_cost_kw': storage_cost_kw,
+        'storage_cost_kwh': storage_cost_kwh,
+        'debt_equity_split': debt_equity_split,
+        'useful_life': useful_life,
+        'critical_load_factor': critical_load_factor,
+        'run_reopt_flag': run_reopt_flag,
+        'custom_powercurve': custom_powercurve,
+        'storage_used': storage_used,
+        'battery_can_grid_charge': battery_can_grid_charge,
+        'grid_connected_hopp': grid_connected_hopp,
+        'interconnection_size_mw': interconnection_size_mw,
+        'electrolyzer_size_mw': electrolyzer_size_mw,
+        'scenario':
+            {
+                'Useful Life': useful_life,
+                'Debt Equity': debt_equity_split,
                 'discount_rate': discount_rate,
-                'forced_sizes': forced_sizes,
-                'force_electrolyzer_cost': force_electrolyzer_cost,
-                'wind_size': wind_size_mw,
-                'solar_size': solar_size_mw,
-                'storage_size_mw': storage_size_mw,
-                'storage_size_mwh': storage_size_mwh,
-                'solar_cost_kw': solar_cost_kwtemp,
-                'storage_cost_kw': storage_cost_kwtemp,
-                'storage_cost_kwh': storage_cost_kwhtemp,
-                'debt_equity_split': debt_equity_split,
-                'useful_life': useful_life,
-                'critical_load_factor': critical_load_factor,
-                'run_reopt_flag': run_reopt_flag,
-                'custom_powercurve': custom_powercurve,
-                'storage_used': storage_used,
-                'battery_can_grid_charge': battery_can_grid_charge,
-                'grid_connected_hopp': grid_connected_hopp,
-                'interconnection_size_mw': interconnection_size_mw,
-                'electrolyzer_size_mw': electrolyzer_size_mw,
-                'scenario':
-                    {
-                        'Useful Life': useful_life,
-                        'Debt Equity': debt_equity_split,
-                        'discount_rate': discount_rate,
-                    },
-                'sell_price': False,
-                'buy_price': False,
-                'h2_model': h2_model,
-                'results_dir': results_dir,
-                'scenario_choice': scenario_choice,
+            },
+        'sell_price': False,
+        'buy_price': False,
+        'h2_model': h2_model,
+        'results_dir': results_dir,
+        'scenario_choice': scenario_choice,
+    }
+
+    hopp_dict.add('Configuration', sub_dict)
+
+    plot_dict = {
+        'plot':
+            {
+                'plot_power_production': True,
+                'plot_battery': True,
+                'plot_grid': True,
+                'plot_h2': True,
+                'plot_desal': True,
+                'plot_wind': True,
+                'plot_hvdcpipe': True,
+                'plot_hvdcpipe_lcoh': True,
             }
-
-            hopp_dict.add('Configuration', sub_dict)
-
-            plot_dict = {
-                'plot':
-                    {
-                        'plot_power_production':False,
-                        'plot_battery': False,
-                        'plot_grid': False,
-                        'plot_h2': False,
-                        'plot_desal': False,
-                        'plot_wind': False,
-                        'plot_hvdcpipe': False,
-                        'plot_hvdcpipe_lcoh': False,
-                    }
-            }
-
-            hopp_dict.add('Configuration', plot_dict)
-
-            # set policy values
-            hopp_dict, scenario, policy_option = hopp_tools_steel.set_policy_values(hopp_dict, scenario, policy, i)
-            print(scenario['Wind PTC'])
-
-            scenario_df = xl.parse()
-            scenario_df.set_index(["Parameter"], inplace = True)
-            
-            site_df = scenario_df[site_location]
-
-            turbine_model = str(site_df['Turbine Rating'])+'MW'
-            
-            turbine_rating = site_df['Turbine Rating']
-
-            # set turbine values
-            hopp_dict, scenario, nTurbs, floris_config = hopp_tools_steel.set_turbine_model(hopp_dict, turbine_model, scenario, parent_path,floris_dir, floris)
-            
-            scenario['Useful Life'] = useful_life
-
-            # financials
-            hopp_dict, scenario = hopp_tools_steel.set_financial_info(hopp_dict, scenario, debt_equity_split, discount_rate)
-
-            # set electrolyzer information
-            hopp_dict, electrolyzer_capex_kw, capex_ratio_dist, electrolyzer_energy_kWh_per_kg, time_between_replacement =  hopp_tools_steel.set_electrolyzer_info(hopp_dict, atb_year,electrolysis_scale,grid_connection_scenario,turbine_rating,direct_coupling)
-
-            # Extract Scenario Information from ORBIT Runs
-            # Load Excel file of scenarios
-            # OSW sites and cost file including turbines 8/16/2022 
-
-            # site info
-            hopp_dict, site_df, sample_site = hopp_tools_steel.set_site_info(hopp_dict, site_df, sample_site)
-            site_name = site_df['State']
-            print('------RUNNING STATE: ' + site_name + '------')
-            plant_desc= site_name + '_{}_Wind{}_Solar{}_Battery_{}MW_{}MWH'.format(atb_year,wind_size_mw,solar_size_mw,storage_size_mw,storage_size_mwh)
-            #fixed_or_floating_wind = site_df['Substructure technology']
-            site = SiteInfo(sample_site, hub_height=scenario['Tower Height'])
-            
-            hopp_dict.add('Configuration', {'site': site})
-
-            #Assign scenario cost details
-            if atb_year == 2020:
-                total_capex = site_df['2020 CapEx']
-                wind_om_cost_kw = site_df['2020 OpEx ($/kw-yr)']
-            if atb_year == 2025:
-                total_capex = site_df['2025 CapEx']
-                wind_om_cost_kw = site_df['2025 OpEx ($/kw-yr)']
-            if atb_year == 2030:
-                total_capex = site_df['2030 CapEx']
-                wind_om_cost_kw = site_df['2030 OpEx ($/kw-yr)']
-            if atb_year == 2035:
-                total_capex = site_df['2035 CapEx']
-                wind_om_cost_kw = site_df['2035 OpEx ($/kw-yr)']
-
-            capex_multiplier = site_df['CapEx Multiplier']
-            wind_cost_kw = copy.deepcopy(total_capex) * capex_multiplier
-            if solar_size_mw > 0:
-                solar_om_cost_kw=site_df[str(atb_year) + ' PV OpEx'] #ESG
-                solar_capex_multiplier=site_df['PV Capex Multiplier'] #ESG
-                solar_capex=site_df[str(atb_year) + ' PV base installed cost'] #ESG
-                solar_cost_kw=solar_capex * solar_capex_multiplier #ESG
-            else:
-                solar_om_cost_kw=0
-                solar_cost_kw = 9999
-                # solar_cost_kw
-            # # set export financials
-            # wind_cost_kw, wind_om_cost_kw, total_export_system_cost, total_export_om_cost = hopp_tools.set_export_financials(wind_size_mw, 
-            #                                                                                                                 wind_cost_kw,
-            #                                                                                                                 wind_om_cost_kw,
-            #                                                                                                                 useful_life,
-            #                                                                                                                 site_df)
-            # # set wind financials
-            # new_wind_cost_kw, new_wind_om_cost_kw, new_wind_net_cf = hopp_tools.set_turbine_financials(turbine_model, 
-            #                                                                                             fixed_or_floating_wind,
-            #                                                                                             atb_year,
-            #                                                                                             wind_cost_kw,
-            #                                                                                             wind_om_cost_kw,
-            #                                                                                             wind_net_cf,
-            #                                                                                             parent_path)
-            #Plot Wind Data to ensure offshore data is sound
-            wind_data = site.wind_resource._data['data']
-            wind_speed = [W[2] for W in wind_data]
-            # plot_results.plot_wind_results(wind_data, site_name, site_df['Representative coordinates'], results_dir, plot_wind)
-
-            #Plot Wind Cost Contributions
-            # Plot a nested pie chart of results
-            # TODO: Remove export system from pieplot
-            # plot_results.plot_pie(site_df, site_name, turbine_model, results_dir)
-            
-            # Run HOPP
-            hopp_dict, combined_pv_wind_power_production_hopp, energy_shortfall_hopp, combined_pv_wind_curtailment_hopp, hybrid_plant, wind_size_mw, solar_size_mw, lcoe = \
-                hopp_tools_steel.run_HOPP(
-                            hopp_dict,
-                            scenario,
-                            site,
-                            sample_site,
-                            forced_sizes,
-                            solar_size_mw,
-                            wind_size_mw,
-                            storage_size_mw,
-                            storage_size_mwh,
-                            wind_cost_kw, 
-                            solar_cost_kw, 
-                            storage_cost_kw,
-                            storage_cost_kwh,
-                            kw_continuous, 
-                            load,
-                            electrolyzer_size_mw,
-                            wind_om_cost_kw,
-                            nTurbs,
-                            floris_config,
-                            floris, solar_om_cost_kw
-                        )
-            []    
-            generation_summary_df = pd.DataFrame({'Generation profile (kW)': hybrid_plant.grid.generation_profile[0:8760] })
-            #generation_summary_df.to_csv(os.path.join(results_dir, 'Generation Summary_{}_{}_{}_{}.csv'.format(site_name,atb_year,turbine_model,scenario['Powercurve File'])))
-
-            from hybrid.run_power_losses import run_power_electronics
-            # power_elec=run_power_electronics(hybrid_plant,electrolysis_scale,'Compare',floris)
-            # power_elec.wind_loss_data
-            # power_elec.wind_power_data
-            
-            # power_elec.losses_dict['PV Percent Losses']
-            # power_elec.losses_dict['PV Power Per Step']
-            
-
-            #BELOW HERE--------IS GOOD---------
-            # power_generation_with_losses = power_elec.generation_data
-            # pv_cases = list(power_generation_with_losses.keys())
-            # n_pem_clusters = power_elec.n_clusters
-            # for pv_case in pv_cases:
-            #     esg_main_dir = '/Users/egrant/Desktop/HOPP-GIT/CF_Tests_ProFast/PowerLosses/' + pv_case + '/'
-            #     power_elec.losses_dict['PV MW Losses'].to_csv(esg_main_dir + 'Losses/' + plant_desc + '_PV_MWLosses.csv')
-            #     power_elec.losses_dict['PV Percent Losses'].to_csv(esg_main_dir + 'Losses/' + plant_desc + '_PV_PercentLosses.csv')
-            #     power_elec.wind_loss_data.to_csv(esg_main_dir + 'Losses/' + plant_desc + '_Wind_MWLosses.csv')
-
-                
-            #     hopp_dict.main_dict.update({'ESGSAVEFOLDER':esg_main_dir})
-                
-            #     energy_to_electrolyzer = power_generation_with_losses[pv_case].sum(axis=1).values
-            #     df_ts = power_generation_with_losses[pv_case]
-            #ABOVE HERE--------IS GOOD---------
-                # []
-
-                #Step 4: Plot HOPP Results
-                # plot_results.plot_HOPP(combined_pv_wind_power_production_hopp,
-                #                         energy_shortfall_hopp,
-                #                         combined_pv_wind_curtailment_hopp,
-                #                         load,
-                #                         results_dir,
-                #                         site_name,
-                #                         atb_year,
-                #                         turbine_model,
-                #                         hybrid_plant,
-                #                         plot_power_production)
-
-                #Step 5: Run Simple Dispatch Model
-                # jkjkjk
-            #ESG MODIFY###
-            min_load_kw=list(np.array(load)*0.1)
-            hopp_dict.main_dict.update({'ESGSAVEFOLDER':esg_main_dir})
-
-            # energy_shortfall_hopp = []
-            energy_shortfall_hopp = [x - y for x, y in
-                             zip(min_load_kw,combined_pv_wind_power_production_hopp)]
-            energy_shortfall_hopp = [x if x > 0 else 0 for x in energy_shortfall_hopp]
-
-            hopp_dict, combined_pv_wind_storage_power_production_hopp, battery_SOC, battery_used, excess_energy = \
-                hopp_tools_steel.run_battery(
+    }
+
+    hopp_dict.add('Configuration', plot_dict)
+
+    # set policy values
+    hopp_dict, scenario, policy_option = hopp_tools_steel.set_policy_values(hopp_dict, scenario, policy, i)
+    print(scenario['Wind PTC'])
+
+    scenario_df = xl.parse()
+    scenario_df.set_index(["Parameter"], inplace = True)
+    
+    site_df = scenario_df[site_location]
+
+    turbine_model = str(site_df['Turbine Rating'])+'MW'
+    
+    turbine_rating = site_df['Turbine Rating']
+
+    # set turbine values
+    hopp_dict, scenario, nTurbs, floris_config = hopp_tools_steel.set_turbine_model(hopp_dict, turbine_model, scenario, parent_path,floris_dir, floris)
+     
+    scenario['Useful Life'] = useful_life
+
+    # financials
+    hopp_dict, scenario = hopp_tools_steel.set_financial_info(hopp_dict, scenario, debt_equity_split, discount_rate)
+
+    # set electrolyzer information
+    hopp_dict, electrolyzer_capex_kw, capex_ratio_dist, electrolyzer_energy_kWh_per_kg, time_between_replacement =  hopp_tools_steel.set_electrolyzer_info(hopp_dict, atb_year,electrolysis_scale,grid_connection_scenario,turbine_rating,direct_coupling)
+
+    # Extract Scenario Information from ORBIT Runs
+    # Load Excel file of scenarios
+    # OSW sites and cost file including turbines 8/16/2022 
+
+    # site info
+    hopp_dict, site_df, sample_site = hopp_tools_steel.set_site_info(hopp_dict, site_df, sample_site)
+    site_name = site_df['State']
+    #fixed_or_floating_wind = site_df['Substructure technology']
+    site = SiteInfo(sample_site, hub_height=scenario['Tower Height'])
+    
+    hopp_dict.add('Configuration', {'site': site})
+
+    #Assign scenario cost details
+    if atb_year == 2020:
+        total_capex = site_df['2020 CapEx']
+        wind_om_cost_kw = site_df['2020 OpEx ($/kw-yr)']
+    if atb_year == 2025:
+        total_capex = site_df['2025 CapEx']
+        wind_om_cost_kw = site_df['2025 OpEx ($/kw-yr)']
+    if atb_year == 2030:
+        total_capex = site_df['2030 CapEx']
+        wind_om_cost_kw = site_df['2030 OpEx ($/kw-yr)']
+    if atb_year == 2035:
+        total_capex = site_df['2035 CapEx']
+        wind_om_cost_kw = site_df['2035 OpEx ($/kw-yr)']
+
+    capex_multiplier = site_df['CapEx Multiplier']
+    wind_cost_kw = copy.deepcopy(total_capex) * capex_multiplier
+
+    # # set export financials
+    # wind_cost_kw, wind_om_cost_kw, total_export_system_cost, total_export_om_cost = hopp_tools.set_export_financials(wind_size_mw, 
+    #                                                                                                                 wind_cost_kw,
+    #                                                                                                                 wind_om_cost_kw,
+    #                                                                                                                 useful_life,
+    #                                                                                                                 site_df)
+    # # set wind financials
+    # new_wind_cost_kw, new_wind_om_cost_kw, new_wind_net_cf = hopp_tools.set_turbine_financials(turbine_model, 
+    #                                                                                             fixed_or_floating_wind,
+    #                                                                                             atb_year,
+    #                                                                                             wind_cost_kw,
+    #                                                                                             wind_om_cost_kw,
+    #                                                                                             wind_net_cf,
+    #                                                                                             parent_path)
+    #Plot Wind Data to ensure offshore data is sound
+    wind_data = site.wind_resource._data['data']
+    wind_speed = [W[2] for W in wind_data]
+    plot_results.plot_wind_results(wind_data, site_name, site_df['Representative coordinates'], results_dir, plot_wind)
+
+    #Plot Wind Cost Contributions
+    # Plot a nested pie chart of results
+    # TODO: Remove export system from pieplot
+    # plot_results.plot_pie(site_df, site_name, turbine_model, results_dir)
+    
+    # Run HOPP
+    hopp_dict, combined_pv_wind_power_production_hopp, energy_shortfall_hopp, combined_pv_wind_curtailment_hopp, hybrid_plant, wind_size_mw, solar_size_mw, lcoe = \
+        hopp_tools_steel.run_HOPP(
                     hopp_dict,
-                    energy_shortfall_hopp,
-                    combined_pv_wind_curtailment_hopp,
-                    combined_pv_wind_power_production_hopp
+                    scenario,
+                    site,
+                    sample_site,
+                    forced_sizes,
+                    solar_size_mw,
+                    wind_size_mw,
+                    storage_size_mw,
+                    storage_size_mwh,
+                    wind_cost_kw, 
+                    solar_cost_kw, 
+                    storage_cost_kw,
+                    storage_cost_kwh,
+                    kw_continuous, 
+                    load,
+                    electrolyzer_size_mw,
+                    wind_om_cost_kw,
+                    nTurbs,
+                    floris_config,
+                    floris,
                 )
-            ##CALL POWER ELECTRONICS HERE
-            # from cable_length_SV import MVAC_vs_Pipeline 
-            # cbl=MVAC_vs_Pipeline([turbine_model])
-            # #plt.scatter(hybrid_plant.wind._system_model.wind_farm_xCoordinates,hybrid_plant.wind._system_model.wind_farm_yCoordinates,color='red')
-
-            # []
-            # pe=SimplePowerElectronics(hybrid_plant,hopp_dict,electrolysis_scale,grid_connection_scenario,pem_cluster_capacity=20)
-
-            # plot_results.plot_battery_results(
-            #     combined_pv_wind_curtailment_hopp, 
-            #     energy_shortfall_hopp,
-            #     combined_pv_wind_storage_power_production_hopp,
-            #     combined_pv_wind_power_production_hopp,
-            #     battery_SOC,
-            #     battery_used,
-            #     results_dir,
-            #     site_name,atb_year,turbine_model,
-            #     load,
-            #     plot_battery,
-            # )
-
-            # grid information
-            hopp_dict, cost_to_buy_from_grid, profit_from_selling_to_grid, energy_to_electrolyzer = hopp_tools_steel.grid(
-                hopp_dict,
-                combined_pv_wind_storage_power_production_hopp,
-                sell_price,
-                excess_energy,
-                buy_price,
-                kw_continuous,
-                plot_grid,
-            )
-            []
-            # Step #: Calculate hydrogen pipe costs for distributed case
-            if electrolysis_scale == 'Distributed':
-                # High level estimate of max hydrogen flow rate. Doesn't have to be perfect, but should be slightly conservative (higher efficiency)
-                hydrogen_max_hourly_production_kg = max(energy_to_electrolyzer)/electrolyzer_energy_kWh_per_kg 
-                
-                # Run pipe cost analysis module
-                pipe_network_cost_total_USD,pipe_network_costs_USD,pipe_material_cost_bymass_USD =\
-                    distributed_pipe_cost_analysis.hydrogen_steel_pipeline_cost_analysis(parent_path,turbine_model,hydrogen_max_hourly_production_kg,site_name)
-                    
-                pipeline_material_cost = pipe_network_costs_USD['Total material cost ($)'].sum()
-                    
-                # Eventually replace with calculations   
-                if site_name == 'TX':
-                    cabling_material_cost = 44553030
-
-                if site_name == 'IA':
-                    cabling_material_cost = 44514220
-                if site_name == 'IN':
-                    cabling_material_cost = 44553030
-                if site_name == 'WY': 
-                    cabling_material_cost = 44514220
-                if site_name == 'MS':
-                    cabling_material_cost = 62751510
-                transmission_cost = 0
-                
-                cabling_vs_pipeline_cost_difference = cabling_material_cost - pipeline_material_cost  
-                
-                turbine_power_electronics_savings = 13
-                
-            elif electrolysis_scale == 'Centralized':
-                cabling_vs_pipeline_cost_difference = 0
-                if grid_connection_scenario == 'hybrid-grid' or grid_connection_scenario == 'grid-only':
-                    if site_name == 'TX':
-                        transmission_cost = 83409258
-                    if site_name == 'IA':
-                        transmission_cost = 68034484
-                    if site_name == 'IN':
-                        transmission_cost = 81060771
-                    if site_name == 'WY': 
-                        transmission_cost = 68034484
-                    if site_name == 'MS':
-                        transmission_cost = 77274704
-                else:
-                    transmission_cost = 0
-                    
-                turbine_power_electronics_savings = 0
-                    
-            revised_renewable_cost = hybrid_plant.grid.total_installed_cost - cabling_vs_pipeline_cost_difference - turbine_power_electronics_savings*wind_size_mw*1000 + transmission_cost
-            simple_cost_dict = {
-            'pv':{'o&m_per_kw':solar_om_cost_kw,'capex_per_kw':solar_cost_kw,'size_mw':solar_size_mw},
-            'wind':{'o&m_per_kw':wind_om_cost_kw,'capex_per_kw':wind_cost_kw,'size_mw':nTurbs*turbine_rating},
-            'battery':{'o&m_percent':0.025,'capex_per_kw':storage_cost_kw,'capex_per_kwh':storage_cost_kwh,'size_mw':storage_size_mw,'size_mwh':storage_size_mwh}
-            }
-            #wind_cost_kw*1e6 + solar_cost_kw*solar_size_mw*1000 + (storage_cost_kwh*2 + storage_cost_kw)*storage_size_mw*1000
-            # Step 6: Run RODeO or Profast for hydrogen
-            
-            if run_RODeO_selector == True:
-                rodeo_scenario,lcoh,electrolyzer_capacity_factor,hydrogen_storage_duration_hr,hydrogen_storage_capacity_kg,\
-                    hydrogen_annual_production,water_consumption_hourly,RODeO_summary_results_dict,hydrogen_hourly_results_RODeO,\
-                        electrical_generation_timeseries,electrolyzer_installed_cost_kw,hydrogen_storage_cost_USDprkg\
-                    = run_RODeO.run_RODeO(atb_year,site_name,turbine_model,electrolysis_scale,policy_option,policy,i,wind_size_mw,solar_size_mw,electrolyzer_size_mw,\
-                            energy_to_electrolyzer,electrolyzer_energy_kWh_per_kg,hybrid_plant,revised_renewable_cost,electrolyzer_capex_kw,capex_ratio_dist,wind_om_cost_kw,useful_life,time_between_replacement,\
-                            grid_connection_scenario,grid_price_scenario,gams_locations_rodeo_version,rodeo_output_dir)
-                
-                        
-                hydrogen_lifecycle_emissions = LCA_single_scenario.hydrogen_LCA_singlescenario(grid_connection_scenario,atb_year,site_name,turbine_model,electrolysis_scale,\
-                                                                                            policy_option,grid_price_scenario,electrolyzer_energy_kWh_per_kg,hydrogen_hourly_results_RODeO)
-                
-                # Max hydrogen production rate [kg/hr]
-                max_hydrogen_production_rate_kg_hr = hydrogen_hourly_results_RODeO['Electrolyzer hydrogen production [kg/hr]'].max()
-                max_hydrogen_delivery_rate_kg_hr = hydrogen_hourly_results_RODeO['Product Sold (units of product)'].max()  
-                
-                electrolyzer_capacity_factor = RODeO_summary_results_dict['input capacity factor']
-                
-            else:
-            # If not running RODeO, run H2A via ProFAST
-                # Currently only works for offgrid
-                #grid_string = 'offgrid'    
-                #scenario_name = 'steel_'+str(atb_year)+'_'+ site_location.replace(' ','-') +'_'+turbine_model+'_'+grid_string
-                
-                #Run the H2_PEM model to get hourly hydrogen output, capacity factor, water consumption, etc.
-                h2_model = 'Simple'
-                h2_model = 'Clusters' #or BASIC
-                n_pem_clusters = 8
-                # h2_model='Compare Power Elec'
-                # if solar_size_mw>0:
-                #     h2_model = 'Clusters'
-                # else:
-
-                # h2_model = 'Efficiency'
-                # h2_model ='Compare Power Elec'
-                # n_pem_clusters = 8
-                # electrolysis_scale = 'Distributed'
-                # h2_model='Compare Distributed Vs Central'
-                # h2_model = 'Simple'
-                hopp_dict, H2_Results, H2A_Results, electrical_generation_timeseries = hopp_tools_steel.run_H2_PEM_sim(
-                    hopp_dict,
-                    hybrid_plant,
-                    energy_to_electrolyzer,
-                    scenario,
-                    wind_size_mw,
-                    solar_size_mw,
-                    electrolyzer_size_mw,
-                    kw_continuous,
-                    electrolyzer_capex_kw,
-                    lcoe, n_pem_clusters, h2_model,electrolysis_scale,floris
-                )
-<<<<<<< HEAD
-                H2_Results.update({'H2 Aggregate':H2A_Results})
-                #Step 6b: Run desal model
-                hopp_dict, desal_capex, desal_opex, desal_annuals = hopp_tools_steel.desal_model(
-                    hopp_dict,
-                    H2_Results, 
-                    electrolyzer_size_mw, 
-                    electrical_generation_timeseries, 
-                    useful_life,
-                )
-                
-                hydrogen_annual_production = H2_Results['hydrogen_annual_output']
-=======
         
     generation_summary_df = pd.DataFrame({'Generation profile (kW)': hybrid_plant.grid.generation_profile[0:8760] })
     #generation_summary_df.to_csv(os.path.join(results_dir, 'Generation Summary_{}_{}_{}_{}.csv'.format(site_name,atb_year,turbine_model,scenario['Powercurve File'])))
@@ -655,51 +416,56 @@
             distributed_pipe_cost_analysis.hydrogen_steel_pipeline_cost_analysis(parent_path,turbine_model,hydrogen_max_hourly_production_kg,site_name)
             
         pipeline_material_cost = pipe_network_costs_USD['Total material cost ($)'].sum()
->>>>>>> c0aa78e0
             
-                # hydrogen_max_hourly_production_kg = max(H2_Results['hydrogen_hourly_production'])
-
-                # Calculate required storage capacity to meet a flat demand profile. In the future, we could customize this to
-                # work with any demand profile
-                
-                # Storage costs as a function of location
-                if site_location == 'Site 1':
-                    storage_type = 'Buried pipes'
-                elif site_location == 'Site 2':
-                    storage_type = 'Salt cavern'
-                elif site_location == 'Site 3':
-                    storage_type = 'Buried pipes'
-                elif site_location == 'Site 4':
-                    storage_type = 'Salt cavern'
-                elif site_location == 'Site 5':
-                    storage_type = 'Salt cavern' #Unsure
-                
-                hydrogen_production_storage_system_output_kgprhr,hydrogen_storage_capacity_kg,hydrogen_storage_capacity_MWh_HHV,hydrogen_storage_duration_hr,hydrogen_storage_cost_USDprkg,storage_status_message\
-                    = hopp_tools_steel.hydrogen_storage_capacity_cost_calcs(H2_Results,electrolyzer_size_mw,storage_type)   
-                print(storage_status_message)
-                
-                # Run ProFAST to get LCOH
-                
-                # Municipal water rates and wastewater treatment rates combined ($/gal)
-                if site_location == 'Site 1': # Site 1 - Indiana
-                    water_cost = 0.00612
-                elif site_location == 'Site 2': # Site 2 - Texas
-                    water_cost = 0.00811
-                elif site_location == 'Site 3': # Site 3 - Iowa
-                    water_cost = 0.00634
-                elif site_location == 'Site 4': # Site 4 - Mississippi
-                    water_cost = 0.00844
-                elif site_location =='Site 5': # Site 5 - Wyoming  
-                    water_cost=0.00533 #Commercial water cost for Cheyenne https://www.cheyennebopu.org/Residential/Billing-Rates/Water-Sewer-Rates
+        # Eventually replace with calculations   
+        if site_name == 'TX':
+            cabling_material_cost = 44553030
+
+        if site_name == 'IA':
+            cabling_material_cost = 44514220
+        if site_name == 'IN':
+            cabling_material_cost = 44553030
+        if site_name == 'WY': 
+            cabling_material_cost = 44514220
+        if site_name == 'MS':
+            cabling_material_cost = 62751510
+        transmission_cost = 0
+        
+        cabling_vs_pipeline_cost_difference = cabling_material_cost - pipeline_material_cost  
+        
+        turbine_power_electronics_savings = 13
+        
+    elif electrolysis_scale == 'Centralized':
+        cabling_vs_pipeline_cost_difference = 0
+        if grid_connection_scenario == 'hybrid-grid' or grid_connection_scenario == 'grid-only':
+            if site_name == 'TX':
+                transmission_cost = 83409258
+            if site_name == 'IA':
+                transmission_cost = 68034484
+            if site_name == 'IN':
+                transmission_cost = 81060771
+            if site_name == 'WY': 
+                transmission_cost = 68034484
+            if site_name == 'MS':
+                transmission_cost = 77274704
+        else:
+            transmission_cost = 0
             
+        turbine_power_electronics_savings = 0
             
-                h2a_solution,h2a_summary,lcoh_breakdown,electrolyzer_installed_cost_kw = run_profast_for_hydrogen. run_profast_for_hydrogen(site_location,electrolyzer_size_mw,H2_Results,\
-                                                electrolyzer_capex_kw,time_between_replacement,electrolyzer_energy_kWh_per_kg,hydrogen_storage_capacity_kg,hydrogen_storage_cost_USDprkg,\
-                                                desal_capex,desal_opex,useful_life,water_cost,wind_size_mw,solar_size_mw,simple_cost_dict,revised_renewable_cost,wind_om_cost_kw,grid_connected_hopp,lcoe)
-                
-<<<<<<< HEAD
-                lcoh = h2a_solution['price']
-=======
+    revised_renewable_cost = hybrid_plant.grid.total_installed_cost - cabling_vs_pipeline_cost_difference - turbine_power_electronics_savings*wind_size_mw*1000 + transmission_cost
+    
+    # Step 6: Run RODeO or Profast for hydrogen
+    
+    if run_RODeO_selector == True:
+        rodeo_scenario,lcoh,electrolyzer_capacity_factor,hydrogen_storage_duration_hr,hydrogen_storage_capacity_kg,\
+            hydrogen_annual_production,water_consumption_hourly,RODeO_summary_results_dict,hydrogen_hourly_results_RODeO,\
+                electrical_generation_timeseries,electrolyzer_installed_cost_kw,hydrogen_storage_cost_USDprkg\
+            = run_RODeO.run_RODeO(atb_year,site_name,turbine_model,electrolysis_scale,policy_option,policy,i,wind_size_mw,solar_size_mw,electrolyzer_size_mw,\
+                      energy_to_electrolyzer,electrolyzer_energy_kWh_per_kg,hybrid_plant,revised_renewable_cost,electrolyzer_capex_kw,capex_ratio_dist,wind_om_cost_kw,useful_life,time_between_replacement,\
+                      grid_connection_scenario,grid_price_scenario,gams_locations_rodeo_version,rodeo_output_dir)
+         
+                
         hydrogen_lifecycle_emissions = LCA_single_scenario.hydrogen_LCA_singlescenario(grid_connection_scenario,atb_year,site_name,turbine_model,electrolysis_scale,\
                                                                                        policy_option,grid_price_scenario,electrolyzer_energy_kWh_per_kg,hydrogen_hourly_results_RODeO)
         
@@ -967,238 +733,60 @@
         # plot_results.donut(steel_price_breakdown,results_dir, 
         #                     site_name, atb_year, policy_option)
 
->>>>>>> c0aa78e0
-                
-                if saveme_data:
-                    lcoh_breakdown.update({'LCOE ($/kWh)':lcoe/100})
-                    lcoh_df = pd.Series(lcoh_breakdown)
-                    []
-                    lcoh_df.to_csv(esg_main_dir + 'LCO88H_Info/' + plant_desc + 'lcoh_breakdown.csv')
-                    # h2df=pd.DataFrame([H2_Results['hydrogen_hourly_production'],H2_Results['electrolyzer_total_efficiency']],['H2 Production','Electrolyzer Efficiency'])
-                    # df_ts=pd.concat([df_ts,h2df.T],axis=1)
-                    # []
-                    # df_ts.to_csv(esg_main_dir + 'Plant_Performance/'+plant_desc + '_TimeSeries.csv')
-
-                    # df_timeseries= pd.DataFrame([combined_pv_wind_curtailment_hopp, 
-                    #                                                     energy_shortfall_hopp, 
-                    #                                                     combined_pv_wind_storage_power_production_hopp, 
-                    #                                                     combined_pv_wind_power_production_hopp, load,
-                    #                                                     battery_SOC, battery_used,H2_Results['hydrogen_hourly_production'],energy_to_electrolyzer,H2_Results['electrolyzer_total_efficiency']],
-                    #                                                     ['Curtailment', 'Shortfall', 'Wind + PV + Storage', 
-                    #                                                     'Wind + PV Generation', 'Load', 'State of Charge', 'Battery Used','H2 Production','Energy to Electrolyzer','Electrolyzer Efficiency'])
-                    # df_timeseries.T.to_csv(esg_main_dir + 'Plant_Performance/' +plant_desc + '_TimeSeries.csv')        
-                # # Max hydrogen production rate [kg/hr]
-                max_hydrogen_production_rate_kg_hr = np.max(H2_Results['hydrogen_hourly_production'])
-                max_hydrogen_delivery_rate_kg_hr  = np.mean(H2_Results['hydrogen_hourly_production'])
-                
-                electrolyzer_capacity_factor = H2_Results['cap_factor']
-            plt.close()
-            calc_transmission=False
-            # Calculate hydrogen transmission cost and add to LCOH
-            if calc_transmission:
-                hopp_dict,h2_transmission_economics_from_profast,h2_transmission_economics_summary,h2_transmission_price,h2_transmission_price_breakdown = hopp_tools_steel.levelized_cost_of_h2_transmission(hopp_dict,max_hydrogen_production_rate_kg_hr,
-                max_hydrogen_delivery_rate_kg_hr,electrolyzer_capacity_factor,atb_year,site_name)
-                
-                lcoh = lcoh + h2_transmission_price
-                print('LCOH without policy:', lcoh)
-                # Policy impacts on LCOH
-                
-                if run_RODeO_selector == True: 
-                    lcoh,lcoh_reduction_Ren_PTC,lcoh_reduction_H2_PTC, = hopp_tools_steel.policy_implementation_for_RODeO(grid_connection_scenario, atb_year, site_name, turbine_model, electrolysis_scale, policy_option, grid_price_scenario, electrolyzer_energy_kWh_per_kg, hydrogen_hourly_results_RODeO, RODeO_summary_results_dict, hydrogen_annual_production, useful_life, lcoh)
+                
+ 
                     
-                    print('LCOH with policy:', lcoh)
-                
-                # Step 7: Calculate break-even cost of steel production without oxygen and heat integration
-                lime_unit_cost = site_df['Lime ($/metric tonne)'] + site_df['Lime Transport ($/metric tonne)']
-                carbon_unit_cost = site_df['Carbon ($/metric tonne)'] + site_df['Carbon Transport ($/metric tonne)']
-                iron_ore_pellets_unit_cost = site_df['Iron Ore Pellets ($/metric tonne)'] + site_df['Iron Ore Pellets Transport ($/metric tonne)']
-                o2_heat_integration = 0
-                hopp_dict,steel_economics_from_profast, steel_economics_summary, steel_breakeven_price, steel_annual_production_mtpy,steel_price_breakdown = hopp_tools_steel.steel_LCOS(hopp_dict,lcoh,hydrogen_annual_production,
-                                                                                                                        lime_unit_cost,
-                                                                                                                        carbon_unit_cost,
-                                                                                                                        iron_ore_pellets_unit_cost,
-                                                                                                                        o2_heat_integration,atb_year,site_name)
-                
-                
-                # Calcualte break-even price of steel WITH oxygen and heat integration
-                o2_heat_integration = 1
-                hopp_dict,steel_economics_from_profast_integration, steel_economics_summary_integration, steel_breakeven_price_integration, steel_annual_production_mtpy_integration,steel_price_breakdown_integration = hopp_tools_steel.steel_LCOS(hopp_dict,lcoh,hydrogen_annual_production,
-                                                                                                                        lime_unit_cost,
-                                                                                                                        carbon_unit_cost,
-                                                                                                                        iron_ore_pellets_unit_cost,
-                                                                                                                        o2_heat_integration,atb_year,site_name)
-                
-                
-                # Calculate break-even price of ammonia
-                cooling_water_cost = 0.000113349938601175 # $/Gal
-                iron_based_catalyst_cost = 23.19977341 # $/kg
-                oxygen_cost = 0.0285210891617726       # $/kg 
-                hopp_dict,ammonia_economics_from_profast, ammonia_economics_summary, ammonia_breakeven_price, ammonia_annual_production_kgpy,ammonia_price_breakdown = hopp_tools_steel.levelized_cost_of_ammonia(hopp_dict,lcoh,hydrogen_annual_production,
-                                                                                                                        cooling_water_cost,
-                                                                                                                        iron_based_catalyst_cost,
-                                                                                                                        oxygen_cost, 
-                                                                                                                        atb_year,site_name)
-                        
-                # Step 7: Write outputs to file
-                
-                total_h2export_system_cost=0
-                opex_pipeline=0
-                total_export_system_cost=0
-                total_export_om_cost=0
-                
-                if run_RODeO_selector == True:             
-                    policy_option,turbine_model,scenario['Useful Life'], wind_cost_kw, solar_cost_kw,\
-                    scenario['Debt Equity'], atb_year, scenario['H2 PTC'],scenario['Wind ITC'],\
-                    discount_rate, tlcc_wind_costs, tlcc_solar_costs, tlcc_hvdc_costs, tlcc_total_costs,run_RODeO_selector,lcoh,\
-                    wind_itc_total, total_itc_hvdc = hopp_tools_steel.write_outputs_RODeO(electrical_generation_timeseries,\
-                                        hybrid_plant,
-                                        total_export_system_cost,
-                                        total_export_om_cost,
-                                        cost_to_buy_from_grid,
-                                        electrolyzer_capex_kw, 
-                                        electrolyzer_installed_cost_kw,
-                                        hydrogen_storage_cost_USDprkg,
-                                        time_between_replacement,
-                                        profit_from_selling_to_grid,
-                                        useful_life,
-                                        atb_year,
-                                        policy_option,
-                                        scenario,
-                                        wind_cost_kw,
-                                        solar_cost_kw,
-                                        discount_rate,
-                                        solar_size_mw,
-                                        results_dir,
-                                        fin_sum_dir,
-                                        site_name,
-                                        turbine_model,
-                                        electrolysis_scale,
-                                        scenario_choice,
-                                        lcoe,
-                                        run_RODeO_selector,
-                                        grid_connection_scenario,
-                                        grid_price_scenario,
-                                        lcoh,
-                                        h2_transmission_price,
-                                        lcoh_reduction_Ren_PTC,
-                                        lcoh_reduction_H2_PTC,
-                                        electrolyzer_capacity_factor,
-                                        hydrogen_storage_duration_hr,
-                                        hydrogen_storage_capacity_kg,
-                                        hydrogen_annual_production,
-                                        water_consumption_hourly,
-                                        RODeO_summary_results_dict,
-                                        steel_annual_production_mtpy,
-                                        steel_breakeven_price,
-                                        steel_price_breakdown,
-                                        steel_breakeven_price_integration,
-                                        ammonia_annual_production_kgpy,
-                                        ammonia_breakeven_price,
-                                        ammonia_price_breakdown) 
-                else:
-                    policy_option,turbine_model,scenario['Useful Life'], wind_cost_kw, solar_cost_kw,\
-                    scenario['Debt Equity'], atb_year, scenario['H2 PTC'],scenario['Wind ITC'],\
-                    discount_rate, tlcc_wind_costs, tlcc_solar_costs, tlcc_hvdc_costs, tlcc_total_costs,run_RODeO_selector,lcoh,\
-                    wind_itc_total, total_itc_hvdc = hopp_tools_steel.write_outputs_ProFAST(electrical_generation_timeseries,\
-                                        hybrid_plant,
-                                        total_export_system_cost,
-                                        total_export_om_cost,
-                                        cost_to_buy_from_grid,
-                                        electrolyzer_capex_kw,
-                                        electrolyzer_installed_cost_kw,
-                                        hydrogen_storage_cost_USDprkg,
-                                        time_between_replacement,
-                                        profit_from_selling_to_grid,
-                                        useful_life,
-                                        atb_year,
-                                        policy_option,
-                                        scenario,
-                                        wind_cost_kw,
-                                        solar_cost_kw,
-                                        discount_rate,
-                                        solar_size_mw,
-                                        results_dir,
-                                        fin_sum_dir,
-                                        site_name,
-                                        turbine_model,
-                                        electrolysis_scale,
-                                        scenario_choice,
-                                        lcoe,
-                                        run_RODeO_selector,
-                                        grid_connection_scenario,
-                                        grid_price_scenario,
-                                        lcoh,
-                                        h2_transmission_price,
-                                        H2_Results,
-                                        hydrogen_storage_duration_hr,
-                                        hydrogen_storage_capacity_kg,
-                                        lcoh_breakdown,
-                                        steel_annual_production_mtpy,
-                                        steel_breakeven_price,
-                                        steel_price_breakdown,
-                                        steel_breakeven_price_integration,
-                                        ammonia_annual_production_kgpy,
-                                        ammonia_breakeven_price,
-                                        ammonia_price_breakdown) 
-                                
-                []
-            # plot_results.donut(steel_price_breakdown,results_dir, 
-            #                     site_name, atb_year, policy_option)
-
-                    
-    
-                        
-
-                    
-
-
-                    
-
-            #         #Step 6: Run the H2_PEM model
-            #         h2_model = 'Simple'
-            #         H2_Results, H2A_Results, electrical_generation_timeseries = hopp_tools.run_H2_PEM_sim(hybrid_plant,
-            #                                                                                                 energy_to_electrolyzer,
-            #                                                                                                 scenario,
-            #                                                                                                 wind_size_mw,
-            #                                                                                                 solar_size_mw,
-            #                                                                                                 electrolyzer_size_mw,
-            #                                                                                                 kw_continuous,
-            #                                                                                                 electrolyzer_capex_kw,
-            #                                                                                                 lcoe)
-
-            #         plot_results.plot_h2_results(H2_Results, 
-            #                                     electrical_generation_timeseries,
-            #                                     results_dir,
-            #                                     site_name,atb_year,turbine_model,
-            #                                     load,
-            #                                     plot_h2)
-
-            #         #Step 6b: Run desal model
-            #         desal_capex, desal_opex, desal_annuals = hopp_tools.desal_model(H2_Results, 
-            #                                                         electrolyzer_size_mw, 
-            #                                                         electrical_generation_timeseries, 
-            #                                                         useful_life)
-
-            #         # compressor model
-            #         compressor, compressor_results = hopp_tools.compressor_model()
-
-            #         #Pressure Vessel Model Example
-            #         storage_input, storage_output = hopp_tools.pressure_vessel()
-
-            #         # pipeline model
-            #         total_h2export_system_cost, opex_pipeline, dist_to_port_value = hopp_tools.pipeline(site_df, 
-            #                                                                         H2_Results, 
-            #                                                                         useful_life, 
-            #                                                                         storage_input)
-                    
-                    
-            #         # plot HVDC vs pipe 
-            #         plot_results.plot_hvdcpipe(total_export_system_cost,
-            #                                     total_h2export_system_cost,
-            #                                     site_name,
-            #                                     atb_year,
-            #                                     dist_to_port_value,
-            #                                     results_dir)
-
-                
-
+
+                
+
+
+                
+
+        #         #Step 6: Run the H2_PEM model
+        #         h2_model = 'Simple'
+        #         H2_Results, H2A_Results, electrical_generation_timeseries = hopp_tools.run_H2_PEM_sim(hybrid_plant,
+        #                                                                                                 energy_to_electrolyzer,
+        #                                                                                                 scenario,
+        #                                                                                                 wind_size_mw,
+        #                                                                                                 solar_size_mw,
+        #                                                                                                 electrolyzer_size_mw,
+        #                                                                                                 kw_continuous,
+        #                                                                                                 electrolyzer_capex_kw,
+        #                                                                                                 lcoe)
+
+        #         plot_results.plot_h2_results(H2_Results, 
+        #                                     electrical_generation_timeseries,
+        #                                     results_dir,
+        #                                     site_name,atb_year,turbine_model,
+        #                                     load,
+        #                                     plot_h2)
+
+        #         #Step 6b: Run desal model
+        #         desal_capex, desal_opex, desal_annuals = hopp_tools.desal_model(H2_Results, 
+        #                                                         electrolyzer_size_mw, 
+        #                                                         electrical_generation_timeseries, 
+        #                                                         useful_life)
+
+        #         # compressor model
+        #         compressor, compressor_results = hopp_tools.compressor_model()
+
+        #         #Pressure Vessel Model Example
+        #         storage_input, storage_output = hopp_tools.pressure_vessel()
+
+        #         # pipeline model
+        #         total_h2export_system_cost, opex_pipeline, dist_to_port_value = hopp_tools.pipeline(site_df, 
+        #                                                                         H2_Results, 
+        #                                                                         useful_life, 
+        #                                                                         storage_input)
+                
+                
+        #         # plot HVDC vs pipe 
+        #         plot_results.plot_hvdcpipe(total_export_system_cost,
+        #                                     total_h2export_system_cost,
+        #                                     site_name,
+        #                                     atb_year,
+        #                                     dist_to_port_value,
+        #                                     results_dir)
+
+                
+
