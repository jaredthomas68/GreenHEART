import os
import sys
sys.path.append('')
from dotenv import load_dotenv
import pandas as pd
import json
from hybrid.sites import SiteInfo
from hybrid.keys import set_developer_nrel_gov_key
# from plot_reopt_results import plot_reopt_results
# from run_reopt import run_reopt
from examples.H2_Analysis.hopp_for_h2 import hopp_for_h2
from examples.H2_Analysis.run_h2a import run_h2a as run_h2a
from examples.H2_Analysis.simple_dispatch import SimpleDispatch
from examples.H2_Analysis.simple_cash_annuals import simple_cash_annuals
import examples.H2_Analysis.run_h2_PEM as run_h2_PEM
import numpy as np
import numpy_financial as npf
from lcoe.lcoe import lcoe as lcoe_calc
import matplotlib.pyplot as plt
import warnings
from pathlib import Path
import time
warnings.filterwarnings("ignore")

import hopp_tools
import hopp_tools_steel
import inputs_py
import copy 
import plot_results
from hopp_tools_steel import hoppDict
import yaml
import run_RODeO
import run_profast_for_hydrogen
import run_profast_for_steel
import distributed_pipe_cost_analysis
#import hopp_tools_run_wind_solar
import LCA_single_scenario
import LCA_single_scenario_ProFAST
from green_steel_ammonia_solar_parametric_sweep import solar_storage_param_sweep
#from hybrid.PEM_Model_2Push import run_PEM_master

def batch_generator_kernel(arg_list):

    # Read in arguments
    [policy, i, atb_year, site_location, electrolysis_scale,run_RODeO_selector,floris,\
     grid_connection_scenario,grid_price_scenario,\
     direct_coupling,steel_annual_production_rate_target_tpy,parent_path,results_dir,fin_sum_dir,rodeo_output_dir,floris_dir,path,\
     save_hybrid_plant_yaml,save_model_input_yaml,save_model_output_yaml,number_pem_stacks,run_pv_battery_sweep] = arg_list
    
    
    from hybrid.sites import flatirons_site as sample_site # For some reason we have to pull this inside the definition
    
    # # Uncomment and adjust these values if you want to run this script on its own (not as a function)
    # i = 'option 1'
    # policy = {'option 1': {'Wind ITC': 0, 'Wind PTC': 0, "H2 PTC": 0}}
    # atb_year = 2020
    # site_location = 'Site 2'
    # electrolysis_scale = 'Centralized'
    # run_RODeO_selector = True
    # floris = False
    # grid_connection_scenario = 'off-grid'
    # grid_price_scenario = 'retail_peak'
    # electrolyzer_replacement_scenario = 'Standard'
    # # Set paths for results, floris and orbit
    # parent_path = os.path.abspath('')
    # results_dir = parent_path + '/examples/H2_Analysis/results/'
    # floris_dir = parent_path + '/floris_input_files/'
    # path = ('examples/H2_Analysis/green_steel_site_renewable_costs_ATB.xlsx')
    # rodeo_output_dir = 'examples\\H2_Analysis\\RODeO_files\\Output_test\\'
    # fin_sum_dir = parent_path + '/examples/H2_Analysis/financial_summary_results/'
    # save_hybrid_plant_yaml = True # hybrid_plant requires special processing of the SAM objects
    # save_model_input_yaml = True # saves the inputs for each model/major function
    # save_model_output_yaml = True # saves the outputs for each model/major function
    #steel_annual_production_rate_target_tpy = 1278981.78


    """
    Perform a LCOH analysis for an offshore wind + Hydrogen PEM system
    
    Missing Functionality:
    1. Figure out H2A Costs or ammortize cost/kw electrolyzer figure and add opex
    
    ~1. Offshore wind site locations and cost details (4 sites, $1300/kw capex + BOS cost which will come from Orbit Runs)~
    
    2. Cost Scaling Based on Year (Have Weiser et. al report with cost scaling for fixed and floating tech, will implement)
    3. Cost Scaling Based on Plant Size (Shields et. Al report)
    4. Integration Required:
    * Pressure Vessel Model~
    * HVDC Model 
    * Pipeline Model
    
    5. Model Development Required:
    - Floating Electrolyzer Platform
    """
    
    # Calculate target hydrogen and electricity demand
    hydrogen_consumption_for_steel = 0.06596 # metric tonnes of hydrogen/metric tonne of steel production
    
    # Annual hydrogen production target to meet steel production target
    steel_ammonia_plant_cf = 0.9
    hydrogen_production_target_kgpy = steel_annual_production_rate_target_tpy*1000*hydrogen_consumption_for_steel/steel_ammonia_plant_cf
    
    electrolyzer_energy_kWh_per_kg_estimate_BOL = 55.5 # Eventually need to re-arrange things to get this from set_electrolyzer_info
    
    electrolyzer_energy_kWh_per_kg_estimate_EOL = 55.5*1.13

    # Annual electricity target to meet hydrogen production target - use this to calculate renewable plant sizing
    electricity_production_target_MWhpy = hydrogen_production_target_kgpy*electrolyzer_energy_kWh_per_kg_estimate_BOL/1000

    # Estimate required electrolyzer capacity
    if floris == False: 
        if grid_connection_scenario =='off-grid':
            # For PySAM, use probable wind capacity factors by location if off-grid
            if site_location == 'Site 1':
                cf_estimate = 0.402
            elif site_location == 'Site 2':
                cf_estimate = 0.492
            elif site_location == 'Site 3':
                cf_estimate = 0.395
            elif site_location == 'Site 4':
                cf_estimate = 0.303
            elif site_location == 'Site 5':
                cf_estimate = 0.511
        else:
            # If grid-connected, base capacity off of constant full-power operation (steel/ammonia plant CF is incorporated above)
            cf_estimate = 1
        # Beginning of life required electrolyzer capacity in MW
        electrolyzer_capacity_BOL_MW = electricity_production_target_MWhpy/(8760*cf_estimate)
        # Electrolyzer hydrogen production rated capacity
        hydrogen_production_rated_capacity_kgphr = electrolyzer_capacity_BOL_MW/(electrolyzer_energy_kWh_per_kg_estimate_BOL/1000)
        # End-of-life electrolyzer electrical capacity taking into account stack degradation
        electrolyzer_capacity_EOL_MW = electrolyzer_capacity_BOL_MW*1.13
        # Wind plant size taking into account both electrolyzer and turbine degradation
        wind_size_mw = electrolyzer_capacity_BOL_MW
        #wind_size_mw = electrolyzer_capacity_EOL_MW*1.08

    #wind_size_mw = 1000

    #Set API key
    load_dotenv()
    NREL_API_KEY = os.getenv("NREL_API_KEY")
    set_developer_nrel_gov_key('NREL_API_KEY')  # Set this key manually here if you are not setting it using the .env
    
    #Step 1: User Inputs for scenario
    resource_year = 2013
    
    sample_site['year'] = resource_year
    useful_life = 30
    critical_load_factor = 1
    run_reopt_flag = False
    custom_powercurve = True    #A flag that is applicable when using PySam WindPower (not FLORIS)
    storage_used = False
    battery_can_grid_charge = False
    grid_connected_hopp = False
    
    # grid_connected_rodeo = False
    #run_RODeO_selector = False
    user_defined_electrolyzer_EOL_eff_drop = False
    EOL_eff_drop = 13
    user_defined_electrolyzer_BOL_kWh_per_kg = False
    BOL_kWh_per_kg = []
    #the electrolyzer_model_parameters are not fully tested, please
    #don't try to enable yet!
    electrolyzer_model_parameters ={ 
    'Modify BOL Eff':user_defined_electrolyzer_BOL_kWh_per_kg,
    'BOL Eff [kWh/kg-H2]':BOL_kWh_per_kg,
    'Modify EOL Degradation Value':user_defined_electrolyzer_EOL_eff_drop,
    'EOL Rated Efficiency Drop':EOL_eff_drop}
    # Technology sizing
    interconnection_size_mw = 1000
<<<<<<< HEAD
    electrolyzer_size_mw = 1000
    pem_control_type = 'optimize' #use 'optimize' for Sanjana's controller
    electrolyzer_degradation_penalty = True
=======
    electrolyzer_size_mw = wind_size_mw
    pem_control_type = 'basic' #use 'optimize' for Sanjana's controller
    electrolyzer_degradation_penalty = False
>>>>>>> 6baff285

    
    #solar and battery size list will be used in param sweep if
    #param swee is true
    ##Solar and Battery Parametric Sweep Inputs
    solar_sizes_mw=[750]
    storage_sizes_mw=[100]
    storage_sizes_mwh = [100]
    # solar_sizes_mw=[0,100,250,500,750]
    # storage_sizes_mw=[0,100,100,200]
    # storage_sizes_mwh = [0,100,400,400]
    save_param_sweep_general_info=True
    save_param_sweep_best_case=True
    #THESE ARE WORKING VARIABLES NOW
    solar_size_mw = 0
    storage_size_mw = 0
    storage_size_mwh = 0
    battery_for_minimum_electrolyzer_op=True#If true, then dispatch battery (if on) to supply minimum power for operation to PEM, otherwise use it for rated PEM power
    user_defined_stack_replacement_time = False#if true then not dependent on pem performance and set to constant
    use_optimistic_pem_efficiency = False
    if electrolysis_scale=='Centralized':
        default_n_pem_clusters=25
    else:
        default_n_pem_clusters = 8 #to be set to nTurbs
    if number_pem_stacks == 'None':
        n_pem_clusters = default_n_pem_clusters
    else:
        n_pem_clusters = number_pem_stacks 
    scenario_choice = 'Green Steel Ammonia Analysis'
    
    scenario = dict()
    kw_continuous = electrolyzer_size_mw * 1000
    load = [kw_continuous for x in
            range(0, 8760)]  # * (sin(x) + pi) Set desired/required load profile for plant
    if battery_for_minimum_electrolyzer_op:
        battery_dispatch_load = list(0.1*np.array(load))
    else:
        battery_dispatch_load = list(np.array(load))
    #Site lat and lon will be set by data loaded from Orbit runs
    
    # Financial inputs
    discount_rate = 0.07
    debt_equity_split = 60
    
    # Wind costs input from ORBIT analysis
    h2_model ='Simple'  #Basic cost model based on H2a and HFTO program record for PEM electrolysis
    # h2_model = 'H2A'
    
    # These inputs are not used in this analysis (no solar or storage)
    solar_cost_kw = 9999 #THESE ARE OVERWRITTEN LATER
    solar_om_cost_kw=9999
    
    st_xl=pd.read_csv(parent_path + '/examples/H2_Analysis/storage_costs_ATB.csv',index_col=0)
    storage_costs=st_xl[str(atb_year)]
    storage_cost_kwh=storage_costs['Battery Energy Capital Cost ($/kWh)']
    storage_cost_kw=storage_costs['Battery Power Capital Cost ($/kW)'] 
    storage_om_percent = 0.025 #percent of capex
    renewable_plant_cost = {}

    

    # Flags (TODO: remove them and update documentation)
    forced_sizes = True
    force_electrolyzer_cost = False
    
    
    # Enable Ability to purchase/sell electricity to/from grid. Price Defined in $/kWh
    if grid_connection_scenario != "off-grid":
        sell_price = 0.025
        buy_price = 0.025
    else:
        sell_price = False
        buy_price = False
        
    print('Parent path = ', parent_path)
    
    # Site specific turbine information
    xl = pd.ExcelFile(path)
    
    save_outputs_dict = inputs_py.establish_save_output_dict()
    save_all_runs = list()
    
    # which plots to show
    plot_power_production = False
    plot_battery = False
    plot_grid = False
    plot_h2 = False
    plot_desal = False
    plot_wind = False
    plot_hvdcpipe = False
    plot_hvdcpipe_lcoh = False
    

    
    # Read in gams exe and license location
    # Create a .txt file in notepad with the locations of the gams .exe file, the .gms RODeO
    # version that you want to use, and the location of the gams license file. The text
    # should look something like this: 
    # "C:\\GAMS\\win64\\24.8\\gams.exe" ..\\RODeO\\Storage_dispatch_SCS license=C:\\GAMS\\win64\\24.8\\gamslice.txt
    # Do not push this file to the remote repository because it will be different for every user
    # and for every machine, depending on what version of gams they are using and where it is installed
    if run_RODeO_selector == True:
        with open('gams_exe_license_locations.txt') as f:
            gams_locations_rodeo_version = f.readlines()
        f.close()
    
    hopp_dict = hoppDict(save_model_input_yaml, save_model_output_yaml)
    
    sub_dict = {
        'policy': policy[i],
        'atb_year': atb_year,
        'site_location': site_location,
        'parent_path': parent_path,
        # 'load': load,
        'kw_continuous': kw_continuous,
        'sample_site': sample_site,
        'discount_rate': discount_rate,
        'forced_sizes': forced_sizes,
        'force_electrolyzer_cost': force_electrolyzer_cost,
        'wind_size': wind_size_mw,
        'solar_size': solar_size_mw,
        'storage_size_mw': storage_size_mw,
        'storage_size_mwh': storage_size_mwh,
        'solar_cost_kw': solar_cost_kw,
        'storage_cost_kw': storage_cost_kw,
        'storage_cost_kwh': storage_cost_kwh,
        'debt_equity_split': debt_equity_split,
        'useful_life': useful_life,
        'critical_load_factor': critical_load_factor,
        'run_reopt_flag': run_reopt_flag,
        'custom_powercurve': custom_powercurve,
        'storage_used': storage_used,
        'battery_can_grid_charge': battery_can_grid_charge,
        'grid_connected_hopp': grid_connected_hopp,
        'interconnection_size_mw': interconnection_size_mw,
        'electrolyzer_size_mw': electrolyzer_size_mw,
        'scenario':
            {
                'Useful Life': useful_life,
                'Debt Equity': debt_equity_split,
                'discount_rate': discount_rate,
            },
        'sell_price': sell_price,
        'buy_price': buy_price,
        'h2_model': h2_model,
        'results_dir': results_dir,
        'scenario_choice': scenario_choice,
    }

    hopp_dict.add('Configuration', sub_dict)

    plot_dict = {
        'plot':
            {
                'plot_power_production': False,
                'plot_battery': False,
                'plot_grid': False,
                'plot_h2': False,
                'plot_desal': True,
                'plot_wind': True,
                'plot_hvdcpipe': True,
                'plot_hvdcpipe_lcoh': True,
            }
    }

    hopp_dict.add('Configuration', plot_dict)

    # set policy values
    hopp_dict, scenario, policy_option = hopp_tools_steel.set_policy_values(hopp_dict, scenario, policy, i)
    print(scenario['Wind PTC'])

    scenario_df = xl.parse()
    scenario_df.set_index(["Parameter"], inplace = True)
    
    site_df = scenario_df[site_location]

    turbine_model = str(site_df['Turbine Rating'])+'MW'
    
    turbine_rating = site_df['Turbine Rating']

    # set turbine values
    hopp_dict, scenario, nTurbs, floris_config = hopp_tools_steel.set_turbine_model(hopp_dict, turbine_model, scenario, parent_path,floris_dir, floris)
     
    scenario['Useful Life'] = useful_life

    # financials
    hopp_dict, scenario = hopp_tools_steel.set_financial_info(hopp_dict, scenario, debt_equity_split, discount_rate)

    # set electrolyzer information
    hopp_dict, electrolyzer_capex_kw, capex_ratio_dist, electrolyzer_energy_kWh_per_kg, time_between_replacement =  hopp_tools_steel.set_electrolyzer_info(hopp_dict, atb_year,electrolysis_scale,grid_connection_scenario,turbine_rating,direct_coupling)

    # Extract Scenario Information from ORBIT Runs
    # Load Excel file of scenarios
    # OSW sites and cost file including turbines 8/16/2022 

    # site info
    # solar_size_mw=0
    hopp_dict, site_df, sample_site = hopp_tools_steel.set_site_info(hopp_dict, site_df, sample_site)
    site_name = site_df['State']
    #fixed_or_floating_wind = site_df['Substructure technology']
    site = SiteInfo(sample_site, hub_height=scenario['Tower Height'])
    
    #Assign scenario cost details
    if atb_year == 2020:
        total_capex = site_df['2020 CapEx']
        wind_om_cost_kw = site_df['2020 OpEx ($/kw-yr)']
    if atb_year == 2025:
        total_capex = site_df['2025 CapEx']
        wind_om_cost_kw = site_df['2025 OpEx ($/kw-yr)']
    if atb_year == 2030:
        total_capex = site_df['2030 CapEx']
        wind_om_cost_kw = site_df['2030 OpEx ($/kw-yr)']
    if atb_year == 2035:
        total_capex = site_df['2035 CapEx']
        wind_om_cost_kw = site_df['2035 OpEx ($/kw-yr)']

    hopp_dict.add('Configuration', {'site': site})
    if grid_connection_scenario !='grid-only':
        if run_pv_battery_sweep:
            
            inputs_for_sweep=[atb_year,policy_option,hopp_dict,\
            electrolysis_scale,scenario,parent_path,results_dir,\
            grid_connected_hopp,grid_connection_scenario,grid_price_scenario,\
            site_df,sample_site,site,site_location,\
            turbine_model,wind_size_mw,nTurbs,floris_config,floris,\
            sell_price,buy_price,discount_rate,debt_equity_split,\
            electrolyzer_size_mw,n_pem_clusters,pem_control_type,\
            electrolyzer_capex_kw,electrolyzer_energy_kWh_per_kg,time_between_replacement,\
            user_defined_stack_replacement_time,use_optimistic_pem_efficiency,electrolyzer_degradation_penalty]
            #if solar and battery size lists are set to 'None' then defaults will be used
            #
            lcoh,hopp_dict,best_result_data,param_sweep_tracker,combined_pv_wind_power_production_hopp,combined_pv_wind_storage_power_production_hopp,\
            combined_pv_wind_curtailment_hopp,energy_shortfall_hopp,energy_to_electrolyzer,hybrid_plant,solar_size_mw,\
            storage_size_mw,storage_size_mwh,renewable_plant_cost,lcoe,cost_to_buy_from_grid, profit_from_selling_to_grid,\
            cf_wind_annuals,cf_solar_annuals,wind_itc_total=solar_storage_param_sweep(inputs_for_sweep,save_param_sweep_best_case,save_param_sweep_general_info,solar_sizes_mw,storage_sizes_mw,storage_sizes_mwh)
            []

            # Might not need everything below
            capex_multiplier = site_df['CapEx Multiplier']
            wind_cost_kw = copy.deepcopy(total_capex) * capex_multiplier
            hopp_dict.main_dict['Configuration']['wind_om_cost_kw']=wind_om_cost_kw
            hopp_dict.main_dict['Configuration']['wind_cost_kw']=wind_cost_kw
            renewable_plant_cost['wind']={'o&m_per_kw':wind_om_cost_kw,'capex_per_kw':wind_cost_kw,'size_mw':wind_size_mw}
            #renewable_plant_cost['pv']={'o&m_per_kw':solar_om_cost_kw,'capex_per_kw':solar_cost_kw,'size_mw':solar_size_mw}
            if solar_size_mw>0:
                solar_om_cost_kw=site_df[str(atb_year) + ' PV OpEx']
                solar_capex_multiplier=site_df['PV Capex Multiplier']
                solar_capex=site_df[str(atb_year) + ' PV base installed cost']
                solar_cost_kw=solar_capex * solar_capex_multiplier 
                hopp_dict.main_dict['Configuration']['solar_size']=solar_size_mw
                hopp_dict.main_dict['Configuration']['solar_cost_kw']=solar_cost_kw
                hopp_dict.main_dict['Configuration']['solar_om_cost_kw']=solar_om_cost_kw
            renewable_plant_cost['pv']={'o&m_per_kw':solar_om_cost_kw,'capex_per_kw':solar_cost_kw,'size_mw':solar_size_mw}

            if storage_size_mw>0:
                storage_hours = storage_size_mwh/storage_size_mw
            else:
                storage_hours=0
            renewable_plant_cost['battery']={'capex_per_kw':storage_cost_kwh,
                    'capex_per_kwh':storage_cost_kwh,
                    'o&m_percent':storage_om_percent,
                    'size_mw':storage_size_mw,
                    'size_mwh':storage_size_mwh,
                    'storage_hours':storage_hours} 
            if storage_size_mw>0:
                hopp_dict.main_dict['Configuration']['storage_size_mw']=storage_size_mw
                hopp_dict.main_dict['Configuration']['storage_size_mwh']=storage_size_mwh
                hopp_dict.main_dict['Configuration']['battery_cost_kw']=storage_cost_kw
                hopp_dict.main_dict['Configuration']['battery_cost_kwh']=storage_cost_kwh

        elif run_pv_battery_sweep==False:

            capex_multiplier = site_df['CapEx Multiplier']
            wind_cost_kw = copy.deepcopy(total_capex) * capex_multiplier
            hopp_dict.main_dict['Configuration']['wind_om_cost_kw']=wind_om_cost_kw
            hopp_dict.main_dict['Configuration']['wind_cost_kw']=wind_cost_kw
            renewable_plant_cost['wind']={'o&m_per_kw':wind_om_cost_kw,'capex_per_kw':wind_cost_kw,'size_mw':wind_size_mw}
            #renewable_plant_cost['pv']={'o&m_per_kw':solar_om_cost_kw,'capex_per_kw':solar_cost_kw,'size_mw':solar_size_mw}
            if solar_size_mw>0:
                solar_om_cost_kw=site_df[str(atb_year) + ' PV OpEx']
                solar_capex_multiplier=site_df['PV Capex Multiplier']
                solar_capex=site_df[str(atb_year) + ' PV base installed cost']
                solar_cost_kw=solar_capex * solar_capex_multiplier 
                hopp_dict.main_dict['Configuration']['solar_size']=solar_size_mw
                hopp_dict.main_dict['Configuration']['solar_cost_kw']=solar_cost_kw
                hopp_dict.main_dict['Configuration']['solar_om_cost_kw']=solar_om_cost_kw
            renewable_plant_cost['pv']={'o&m_per_kw':solar_om_cost_kw,'capex_per_kw':solar_cost_kw,'size_mw':solar_size_mw}
            if storage_size_mw>0:
                storage_hours = storage_size_mwh/storage_size_mw
            else:
                storage_hours=0
            renewable_plant_cost['battery']={'capex_per_kw':storage_cost_kwh,
                    'capex_per_kwh':storage_cost_kwh,
                    'o&m_percent':storage_om_percent,
                    'size_mw':storage_size_mw,
                    'size_mwh':storage_size_mwh,
                    'storage_hours':storage_hours} 

            #Plot Wind Data to ensure offshore data is sound
            wind_data = site.wind_resource._data['data']
            wind_speed = [W[2] for W in wind_data]
            #plot_results.plot_wind_results(wind_data, site_name, site_df['Representative coordinates'], results_dir, plot_wind)

            #Plot Wind Cost Contributions
            # Plot a nested pie chart of results
            # TODO: Remove export system from pieplot
            # plot_results.plot_pie(site_df, site_name, turbine_model, results_dir)
            #start for-loop!
            if storage_size_mw>0:
                storage_hours = storage_size_mwh/storage_size_mw
            else:
                storage_hours=0
            renewable_plant_cost['battery']={'capex_per_kw':storage_cost_kwh,
                    'capex_per_kwh':storage_cost_kwh,
                    'o&m_percent':storage_om_percent,
                    'size_mw':storage_size_mw,
                    'size_mwh':storage_size_mwh,
                    'storage_hours':storage_hours}    
            run_wind_plant=True
            if storage_size_mw>0:
                hopp_dict.main_dict['Configuration']['storage_size_mw']=storage_size_mw
                hopp_dict.main_dict['Configuration']['storage_size_mwh']=storage_size_mwh
                hopp_dict.main_dict['Configuration']['battery_cost_kw']=storage_cost_kw
                hopp_dict.main_dict['Configuration']['battery_cost_kwh']=storage_cost_kwh
            
            # ## skip running renewables if grid-only
            #if True: #grid_connection_scenario != 'grid-only':
                # Run HOPP
            hopp_dict, combined_pv_wind_power_production_hopp, energy_shortfall_hopp, combined_pv_wind_curtailment_hopp, hybrid_plant, wind_size_mw, solar_size_mw, lcoe = \
                hopp_tools_steel.run_HOPP(
                            hopp_dict,
                            scenario,
                            site,
                            sample_site,
                            forced_sizes,
                            solar_size_mw,
                            wind_size_mw,
                            storage_size_mw,
                            storage_size_mwh,
                            wind_cost_kw, 
                            solar_cost_kw, 
                            storage_cost_kw,
                            storage_cost_kwh,
                            kw_continuous, 
                            load,
                            electrolyzer_size_mw,
                            wind_om_cost_kw,
                            solar_om_cost_kw,
                            nTurbs,
                            floris_config,
                            floris,
                            run_wind_plant
                    )
        
            cf_wind_annuals = hybrid_plant.wind._financial_model.Outputs.cf_annual_costs
            if solar_size_mw >0:
                cf_solar_annuals = hybrid_plant.pv._financial_model.Outputs.cf_annual_costs
            else:
                cf_solar_annuals = np.zeros(30)
            wind_itc_total = hybrid_plant.wind._financial_model.Outputs.itc_total
            # if floris:
            # #ACTUAL WIND SIZE
            #     hopp_dict.main_dict['Configuration']['n_Turbs']=hybrid_plant.wind._system_model.nTurbs
            #     hopp_dict.main_dict['Configuration']['turb_rating_kw']=hybrid_plant.wind._system_model.turb_rating
            #     hopp_dict.main_dict['Configuration']['wind_size_mw']=hybrid_plant.wind._system_model.nTurbs*hybrid_plant.wind._system_model.turb_rating*(1/1000)
            #     wind_size_mw=hybrid_plant.wind._system_model.nTurbs*hybrid_plant.wind._system_model.turb_rating*(1/1000)
            #     renewable_plant_cost['wind']['size_mw']=wind_size_mw
            # energy_shortfall_hopp = [x - y for x, y in
            #                     zip(battery_dispatch_load,combined_pv_wind_power_production_hopp)]
            # energy_shortfall_hopp = [x if x > 0 else 0 for x in energy_shortfall_hopp]
            # combined_pv_wind_curtailment_hopp = [x - y for x, y in
            #                     zip(combined_pv_wind_power_production_hopp,load)]
            # combined_pv_wind_curtailment_hopp = [x if x > 0 else 0 for x in combined_pv_wind_curtailment_hopp]
            # combined_pv_wind_curtailment_hopp[0]=0

            generation_summary_df = pd.DataFrame({'Generation profile (kW)': hybrid_plant.grid.generation_profile[0:8760] })
        #generation_summary_df.to_csv(os.path.join(results_dir, 'Generation Summary_{}_{}_{}_{}.csv'.format(site_name,atb_year,turbine_model,scenario['Powercurve File'])))


        #Step 4: Plot HOPP Results
        # plot_results.plot_HOPP(combined_pv_wind_power_production_hopp,
        #                         energy_shortfall_hopp,
        #                         combined_pv_wind_curtailment_hopp,
        #                         load,
        #                         results_dir,
        #                         site_name,
        #                         atb_year,
        #                         turbine_model,
        #                         hybrid_plant,
        #                         plot_power_production)

            #Step 5: Run Simple Dispatch Model
            hopp_dict, combined_pv_wind_storage_power_production_hopp, battery_SOC, battery_used, excess_energy = \
                hopp_tools_steel.run_battery(
                    hopp_dict,
                    energy_shortfall_hopp,
                    combined_pv_wind_curtailment_hopp,
                    combined_pv_wind_power_production_hopp
                )

            # plot_results.plot_battery_results(
            #     combined_pv_wind_curtailment_hopp, 
            #     energy_shortfall_hopp,
            #     combined_pv_wind_storage_power_production_hopp,
            #     combined_pv_wind_power_production_hopp,
            #     battery_SOC,
            #     battery_used,
            #     results_dir,
            #     site_name,atb_year,turbine_model,
            #     load,
            #     plot_battery,
            # )

            # grid information
            hopp_dict, cost_to_buy_from_grid, profit_from_selling_to_grid, energy_to_electrolyzer = hopp_tools_steel.grid(
                hopp_dict,
                combined_pv_wind_storage_power_production_hopp,
                sell_price,
                excess_energy,
                buy_price,
                kw_continuous,
                plot_grid,
            )

    # else:
    elif grid_connection_scenario == 'grid-only':

        wind_cost_kw = 0
        lcoe = 0
        wind_size_mw = 0
        solar_size_mw = 0
        cf_wind_annuals = np.zeros(30)
        cf_solar_annuals = np.zeros(30)
        wind_itc_total = 0

        combined_pv_wind_storage_power_production_hopp = np.zeros(len(load))
        combined_pv_wind_curtailment_hopp = np.zeros(len(load))
        energy_shortfall_hopp = load
        excess_energy = np.zeros(len(load))
        hybrid_plant = 0
    
        # grid information
        hopp_dict, cost_to_buy_from_grid, profit_from_selling_to_grid, energy_to_electrolyzer = hopp_tools_steel.grid(
            hopp_dict,
            combined_pv_wind_storage_power_production_hopp,
            sell_price,
            excess_energy,
            buy_price,
            kw_continuous,
            plot_grid,
        )

    # Calculate capacity factor of electricity. For now  basing off wind size because we are setting electrolyzer capacity = wind capacity,
    # but in future may want to adjust this
    cf_electricity = sum(energy_to_electrolyzer)/(electrolyzer_size_mw*8760*1000)


    # Step #: Calculate hydrogen pipe costs for distributed case
    if electrolysis_scale == 'Distributed':
        # High level estimate of max hydrogen flow rate. Doesn't have to be perfect, but should be slightly conservative (higher efficiency)
        hydrogen_max_hourly_production_kg = max(energy_to_electrolyzer)/electrolyzer_energy_kWh_per_kg 
        
        # Run pipe cost analysis module
        pipe_network_cost_total_USD,pipe_network_costs_USD,pipe_material_cost_bymass_USD =\
            distributed_pipe_cost_analysis.hydrogen_steel_pipeline_cost_analysis(parent_path,turbine_model,hydrogen_max_hourly_production_kg,site_name)
            
        pipeline_material_cost = pipe_network_costs_USD['Total material cost ($)'].sum()
            
        # Eventually replace with calculations   
        if site_name == 'TX':
            cabling_material_cost = 44553030

        if site_name == 'IA':
            cabling_material_cost = 44514220
        if site_name == 'IN':
            cabling_material_cost = 44553030
        if site_name == 'WY': 
            cabling_material_cost = 44514220
        if site_name == 'MS':
            cabling_material_cost = 62751510
        transmission_cost = 0
        
        cabling_vs_pipeline_cost_difference = cabling_material_cost - pipeline_material_cost  
        
        turbine_power_electronics_savings = 13
        
    elif electrolysis_scale == 'Centralized':
        cabling_vs_pipeline_cost_difference = 0
        if grid_connection_scenario == 'hybrid-grid' or grid_connection_scenario == 'grid-only':
            if site_name == 'TX':
                transmission_cost = 83409258
            if site_name == 'IA':
                transmission_cost = 68034484
            if site_name == 'IN':
                transmission_cost = 81060771
            if site_name == 'WY': 
                transmission_cost = 68034484
            if site_name == 'MS':
                transmission_cost = 77274704
        else:
            transmission_cost = 0
            
        turbine_power_electronics_savings = 0
    
    if grid_connection_scenario != 'grid-only':
        revised_renewable_cost = hybrid_plant.grid.total_installed_cost - cabling_vs_pipeline_cost_difference - turbine_power_electronics_savings*wind_size_mw*1000 + transmission_cost
        renewable_plant_cost['wind_savings_dollars']={'turbine_power_electronics_savings_dollars':-1*turbine_power_electronics_savings*wind_size_mw*1000,
        'tranmission_cost_dollars':transmission_cost,'cabling_vs_pipeline_cost_difference_dollars':-1*cabling_vs_pipeline_cost_difference}
    else:
        revised_renewable_cost = 0.0
            

    # Step 6: Run RODeO or Profast for hydrogen
    
    if run_RODeO_selector == True:
        rodeo_scenario,lcoh,electrolyzer_capacity_factor,hydrogen_storage_duration_hr,hydrogen_storage_capacity_kg,\
            hydrogen_annual_production,water_consumption_hourly,RODeO_summary_results_dict,hydrogen_hourly_results_RODeO,\
                electrical_generation_timeseries,electrolyzer_installed_cost_kw,hydrogen_storage_cost_USDprkg\
            = run_RODeO.run_RODeO(atb_year,site_name,turbine_model,electrolysis_scale,policy_option,policy,i,wind_size_mw,solar_size_mw,electrolyzer_size_mw,\
                    energy_to_electrolyzer,electrolyzer_energy_kWh_per_kg,hybrid_plant,renewable_plant_cost,electrolyzer_capex_kw,capex_ratio_dist,wind_om_cost_kw,useful_life,time_between_replacement,\
                    grid_connection_scenario,grid_price_scenario,gams_locations_rodeo_version,rodeo_output_dir)
        
                
        hydrogen_lifecycle_emissions = LCA_single_scenario.hydrogen_LCA_singlescenario(grid_connection_scenario,atb_year,site_name,turbine_model,electrolysis_scale,\
                                                                                    policy_option,grid_price_scenario,electrolyzer_energy_kWh_per_kg,hydrogen_hourly_results_RODeO)
        
        # Max hydrogen production rate [kg/hr]
        max_hydrogen_production_rate_kg_hr = hydrogen_hourly_results_RODeO['Electrolyzer hydrogen production [kg/hr]'].max()
        max_hydrogen_delivery_rate_kg_hr = hydrogen_hourly_results_RODeO['Product Sold (units of product)'].max()  
        
        electrolyzer_capacity_factor = RODeO_summary_results_dict['input capacity factor']
        
    else:
    # If not running RODeO, run H2A via ProFAST
        # Currently only works for offgrid
        #grid_string = 'offgrid'    
        #scenario_name = 'steel_'+str(atb_year)+'_'+ site_location.replace(' ','-') +'_'+turbine_model+'_'+grid_string
        
        #Run the H2_PEM model to get hourly hydrogen output, capacity factor, water consumption, etc.
        h2_model = 'Simple'
        h2_model = 'Simple'
        hopp_dict, H2_Results, electrical_generation_timeseries = hopp_tools_steel.run_H2_PEM_sim(
            hopp_dict,
            #hybrid_plant,
            energy_to_electrolyzer,
            scenario,
            # wind_size_mw,
            # solar_size_mw,
            electrolyzer_size_mw,
            electrolysis_scale,
            n_pem_clusters,
            pem_control_type,
            electrolyzer_model_parameters,
            electrolyzer_degradation_penalty,
            # kw_continuous,
            # electrolyzer_capex_kw,
            # lcoe,
        )

        # h2_hourly_production = H2_Results['hydrogen_hourly_production'].tolist()
        # fig, ax = plt.subplots(1,1)
        # ax.plot(h2_hourly_production)
        # plt.show()
        

        #Step 6b: Run desal model
        hopp_dict, desal_capex, desal_opex, desal_annuals = hopp_tools_steel.desal_model(
            hopp_dict,
            H2_Results, 
            electrolyzer_size_mw, 
            electrical_generation_timeseries, 
            useful_life,
        )
        
        hydrogen_annual_production = H2_Results['hydrogen_annual_output']
    
        # hydrogen_max_hourly_production_kg = max(H2_Results['hydrogen_hourly_production'])

        # Calculate required storage capacity to meet a flat demand profile. In the future, we could customize this to
        # work with any demand profile
        
        # Storage costs as a function of location
        if site_location == 'Site 1':
            storage_type = 'Buried pipes'
        elif site_location == 'Site 2':
            storage_type = 'Salt cavern'
        elif site_location == 'Site 3':
            storage_type = 'Buried pipes'
        elif site_location == 'Site 4':
            storage_type = 'Salt cavern'
        elif site_location == 'Site 5':
            storage_type = 'Salt cavern' #Unsure
        
        hydrogen_production_storage_system_output_kgprhr,hydrogen_storage_capacity_kg,hydrogen_storage_capacity_MWh_HHV,hydrogen_storage_duration_hr,hydrogen_storage_cost_USDprkg,storage_status_message\
            = hopp_tools_steel.hydrogen_storage_capacity_cost_calcs(H2_Results,electrolyzer_size_mw,storage_type)   
        print(storage_status_message)
        
        # Run ProFAST to get LCOH
        
        # Municipal water rates and wastewater treatment rates combined ($/gal)
        if site_location == 'Site 1': # Site 1 - Indiana
            water_cost = 0.00612
        elif site_location == 'Site 2': # Site 2 - Texas
            water_cost = 0.00811
        elif site_location == 'Site 3': # Site 3 - Iowa
            water_cost = 0.00634
        elif site_location == 'Site 4': # Site 4 - Mississippi
            water_cost = 0.00844
        elif site_location =='Site 5': # Site 5 - Wyoming  
            water_cost=0.00533 #Commercial water cost for Cheyenne https://www.cheyennebopu.org/Residential/Billing-Rates/Water-Sewer-Rates
    
    
        electrolyzer_efficiency_while_running = []
        water_consumption_while_running = []
        hydrogen_production_while_running = []
        for j in range(len(H2_Results['electrolyzer_total_efficiency'])):
            if H2_Results['hydrogen_hourly_production'][j] > 0:
                electrolyzer_efficiency_while_running.append(H2_Results['electrolyzer_total_efficiency'][j])
                water_consumption_while_running.append(H2_Results['water_hourly_usage'][j])
                hydrogen_production_while_running.append(H2_Results['hydrogen_hourly_production'][j])
        # water_consumption_while_running=H2_Results['water_hourly_usage']
        # hydrogen_production_while_running=H2_Results['hydrogen_hourly_production']
        # Specify grid cost year for ATB year
        if atb_year == 2020:
            grid_year = 2025
        elif atb_year == 2025:
            grid_year = 2030
        elif atb_year == 2030:
            grid_year = 2035
        elif atb_year == 2035:
            grid_year = 2040
                
        # Read in csv for grid prices
        grid_prices = pd.read_csv('examples/H2_Analysis/annual_average_retail_prices.csv',index_col = None,header = 0)
        elec_price = grid_prices.loc[grid_prices['Year']==grid_year,site_name].tolist()[0]
        # if site_name =='WY':
        #     elec_price = grid_prices.loc[grid_prices['Year']==grid_year,'TX'].tolist()[0]
        # else:
        #     elec_price = grid_prices.loc[grid_prices['Year']==grid_year,site_name].tolist()[0]
        
        electrolysis_total_EI_policy_grid,electrolysis_total_EI_policy_offgrid\
            = LCA_single_scenario_ProFAST.hydrogen_LCA_singlescenario_ProFAST(grid_connection_scenario,atb_year,site_name,policy_option,hydrogen_production_while_running,\
                                                              electrolyzer_energy_kWh_per_kg)

        h2a_solution,h2a_summary,lcoh_breakdown,electrolyzer_installed_cost_kw,elec_cf,ren_frac = run_profast_for_hydrogen. run_profast_for_hydrogen(site_location,electrolyzer_size_mw,H2_Results,\
                                        electrolyzer_capex_kw,time_between_replacement,electrolyzer_energy_kWh_per_kg,hydrogen_storage_capacity_kg,hydrogen_storage_cost_USDprkg,\
                                        desal_capex,desal_opex,useful_life,water_cost,wind_size_mw,solar_size_mw,renewable_plant_cost,wind_om_cost_kw,grid_connected_hopp,\
                                        grid_connection_scenario,atb_year, site_name, policy_option, energy_to_electrolyzer, combined_pv_wind_storage_power_production_hopp,combined_pv_wind_curtailment_hopp,\
                                        energy_shortfall_hopp,elec_price, grid_price_scenario,user_defined_stack_replacement_time,use_optimistic_pem_efficiency)
        
        lcoh = h2a_solution['price']
        # # Max hydrogen production rate [kg/hr]
        max_hydrogen_production_rate_kg_hr = np.max(H2_Results['hydrogen_hourly_production'])
        max_hydrogen_delivery_rate_kg_hr  = np.mean(H2_Results['hydrogen_hourly_production'])
        
        electrolyzer_capacity_factor = H2_Results['cap_factor']

    # Calculate hydrogen transmission cost and add to LCOH
    hopp_dict,h2_transmission_economics_from_profast,h2_transmission_economics_summary,h2_transmission_price,h2_transmission_price_breakdown = hopp_tools_steel.levelized_cost_of_h2_transmission(hopp_dict,max_hydrogen_production_rate_kg_hr,
    max_hydrogen_delivery_rate_kg_hr,electrolyzer_capacity_factor,atb_year,site_name)
    
    lcoh = lcoh + h2_transmission_price
    print(grid_connection_scenario, ' LCOH without policy:', lcoh)
    # Policy impacts on LCOH
    
    if run_RODeO_selector == True: 
        lcoh,lcoh_reduction_Ren_PTC,lcoh_reduction_H2_PTC, = hopp_tools_steel.policy_implementation_for_RODeO(grid_connection_scenario, atb_year, site_name, turbine_model, electrolysis_scale, policy_option, grid_price_scenario, electrolyzer_energy_kWh_per_kg, hydrogen_hourly_results_RODeO, RODeO_summary_results_dict, hydrogen_annual_production, useful_life, lcoh)
        
        print('LCOH with policy:', lcoh)
    
    # Step 7: Calculate break-even cost of steel production without oxygen and heat integration
    lime_unit_cost = site_df['Lime ($/metric tonne)'] + site_df['Lime Transport ($/metric tonne)']
    carbon_unit_cost = site_df['Carbon ($/metric tonne)'] + site_df['Carbon Transport ($/metric tonne)']
    iron_ore_pellets_unit_cost = site_df['Iron Ore Pellets ($/metric tonne)'] + site_df['Iron Ore Pellets Transport ($/metric tonne)']
    o2_heat_integration = 0
    hopp_dict,steel_economics_from_profast, steel_economics_summary, steel_breakeven_price, steel_annual_production_mtpy,steel_production_capacity_margin_pc,steel_price_breakdown = hopp_tools_steel.steel_LCOS(hopp_dict,lcoh,hydrogen_annual_production,steel_annual_production_rate_target_tpy,
                                                                                                            lime_unit_cost,
                                                                                                            carbon_unit_cost,
                                                                                                            iron_ore_pellets_unit_cost,
                                                                                                            o2_heat_integration,atb_year,site_name)
    
    
    # Calcualte break-even price of steel WITH oxygen and heat integration
    o2_heat_integration = 1
    hopp_dict,steel_economics_from_profast_integration, steel_economics_summary_integration, steel_breakeven_price_integration, steel_annual_production_mtpy_integration,steel_production_capacity_margin_pc_integration,steel_price_breakdown_integration = hopp_tools_steel.steel_LCOS(hopp_dict,lcoh,hydrogen_annual_production,steel_annual_production_rate_target_tpy,
                                                                                                            lime_unit_cost,
                                                                                                            carbon_unit_cost,
                                                                                                            iron_ore_pellets_unit_cost,
                                                                                                            o2_heat_integration,atb_year,site_name)
    
    
    # Calculate break-even price of ammonia
    cooling_water_cost = 0.000113349938601175 # $/Gal
    iron_based_catalyst_cost = 23.19977341 # $/kg
    oxygen_cost = 0.0285210891617726       # $/kg 
    hopp_dict,ammonia_economics_from_profast, ammonia_economics_summary, ammonia_breakeven_price, ammonia_annual_production_kgpy,ammonia_price_breakdown = hopp_tools_steel.levelized_cost_of_ammonia(hopp_dict,lcoh,hydrogen_annual_production,
                                                                                                            cooling_water_cost,
                                                                                                            iron_based_catalyst_cost,
                                                                                                            oxygen_cost, 
                                                                                                            atb_year,site_name)
            
    # Step 7: Write outputs to file
    
    total_h2export_system_cost=0
    opex_pipeline=0
    total_export_system_cost=0
    total_export_om_cost=0
    
    if run_RODeO_selector == True:             
        policy_option,turbine_model,scenario['Useful Life'], wind_cost_kw, solar_cost_kw,\
        scenario['Debt Equity'], atb_year, scenario['H2 PTC'],scenario['Wind ITC'],\
        discount_rate, tlcc_wind_costs, tlcc_solar_costs, tlcc_hvdc_costs, tlcc_total_costs,run_RODeO_selector,lcoh,\
        wind_itc_total, total_itc_hvdc = hopp_tools_steel.write_outputs_RODeO(electrical_generation_timeseries,\
                            hybrid_plant,
                            total_export_system_cost,
                            total_export_om_cost,
                            cost_to_buy_from_grid,
                            electrolyzer_capex_kw, 
                            electrolyzer_installed_cost_kw,
                            hydrogen_storage_cost_USDprkg,
                            time_between_replacement,
                            profit_from_selling_to_grid,
                            useful_life,
                            atb_year,
                            policy_option,
                            scenario,
                            wind_cost_kw,
                            solar_cost_kw,
                            discount_rate,
                            solar_size_mw,
                            results_dir,
                            fin_sum_dir,
                            site_name,
                            turbine_model,
                            electrolysis_scale,
                            scenario_choice,
                            lcoe,
                            run_RODeO_selector,
                            grid_connection_scenario,
                            grid_price_scenario,
                            lcoh,
                            h2_transmission_price,
                            lcoh_reduction_Ren_PTC,
                            lcoh_reduction_H2_PTC,
                            electrolyzer_capacity_factor,
                            hydrogen_storage_duration_hr,
                            hydrogen_storage_capacity_kg,
                            hydrogen_annual_production,
                            water_consumption_hourly,
                            RODeO_summary_results_dict,
                            steel_annual_production_mtpy,
                            steel_breakeven_price,
                            steel_price_breakdown,
                            steel_breakeven_price_integration,
                            ammonia_annual_production_kgpy,
                            ammonia_breakeven_price,
                            ammonia_price_breakdown) 
    else:
        policy_option,turbine_model,scenario['Useful Life'], wind_cost_kw, solar_cost_kw,\
        scenario['Debt Equity'], atb_year, scenario['H2 PTC'],scenario['Wind ITC'],\
        discount_rate, tlcc_wind_costs, tlcc_solar_costs, tlcc_hvdc_costs, tlcc_total_costs,run_RODeO_selector,lcoh,\
        wind_itc_total, total_itc_hvdc = hopp_tools_steel.write_outputs_ProFAST(electrical_generation_timeseries,\
                            cf_wind_annuals,
                            cf_solar_annuals,
                            wind_itc_total,
                            total_export_system_cost,
                            total_export_om_cost,
                            cost_to_buy_from_grid,
                            electrolyzer_capex_kw,
                            electrolyzer_installed_cost_kw,
                            hydrogen_storage_cost_USDprkg,
                            time_between_replacement,
                            profit_from_selling_to_grid,
                            useful_life,
                            atb_year,
                            policy_option,
                            scenario,
                            wind_cost_kw,
                            solar_cost_kw,
                            wind_size_mw,
                            solar_size_mw,
                            electrolyzer_size_mw,
                            discount_rate,
                            results_dir,
                            fin_sum_dir,
                            site_name,
                            turbine_model,
                            electrolysis_scale,
                            scenario_choice,
                            lcoe,
                            cf_electricity,
                            run_RODeO_selector,
                            grid_connection_scenario,
                            grid_price_scenario,
                            lcoh,
                            h2_transmission_price,
                            H2_Results,
                            elec_cf,
                            ren_frac,
                            run_pv_battery_sweep,
                            floris,
                            hydrogen_storage_duration_hr,
                            hydrogen_storage_capacity_kg,
                            lcoh_breakdown,
                            steel_annual_production_mtpy,
                            steel_production_capacity_margin_pc,
                            steel_breakeven_price,
                            steel_price_breakdown,
                            steel_breakeven_price_integration,
                            ammonia_annual_production_kgpy,
                            ammonia_breakeven_price,
                            ammonia_price_breakdown,
                            hopp_dict) 

    
    []
    # lcoh_breakdown.update({'LCOH Final ($/kg)':lcoh})
    # lcoh_df=pd.Series(lcoh_breakdown)
    # #saveme_path = parent_path + '/CF_Results_Redo/FixedBatteryCost/'
    # #saveme_path = parent_path + '/CF_Results_NoDegradation/'
    # #saveme_path = parent_path + '/CF_Results_WithDeg_NewLCOH/'
    # saveme_path = parent_path + '/CF_Degradation_03-27/LCOH_80k_SR_NoDeg/'
    # saveme_name = site_name + '_' + str(atb_year) +  '_Wind{}_Solar{}_Battery_{}MW_{}MWh'.format(1000,solar_size_mw,storage_size_mw,storage_size_mwh)
    # h2_storage_keys=['H2 Prod kg/hr','Capacity [kg]','Capacity MWh_HHV','Duration [hour]','Cost [$/kg]']
    # h2_storage_vals=[hydrogen_production_storage_system_output_kgprhr,hydrogen_storage_capacity_kg,hydrogen_storage_capacity_MWh_HHV,hydrogen_storage_duration_hr,hydrogen_storage_cost_USDprkg]
    # # plant_df=pd.DataFrame({'Wind + PV':combined_pv_wind_power_production_hopp,'Wind + PV + Battery':combined_pv_wind_storage_power_production_hopp,
    # # 'H2 Prod':H2_Results['hydrogen_hourly_production'],'Battery Used':battery_used,'Battery SOC':battery_SOC})
    # h2_storage_df=pd.Series(dict(zip(h2_storage_keys,h2_storage_vals)))
    # h2_storage_df.to_csv(saveme_path + 'H2_Storage_' + saveme_name + '.csv')
    # # h2_ts=hopp_dict.main_dict['Models']['run_H2_PEM_sim']['output_dict']['H2_TimeSeries']
    # # h2_ts=h2_ts.drop('water_hourly_usage_gal',axis=0)
    # # h2_ts=h2_ts.drop('water_hourly_usage_kg',axis=0)
    # h2_agg=hopp_dict.main_dict['Models']['run_H2_PEM_sim']['output_dict']['H2_AggData']
    # h2_agg=h2_agg.drop('IV curve coeff',axis=0)


    # h2_agg.to_csv(saveme_path + 'H2_Agg_' + saveme_name + '.csv')
    # # # plant_df.to_csv(saveme_path + 'Plant_TS_' + saveme_name + '.csv')
    # # h2_ts.to_csv(saveme_path + 'H2_TS_' + saveme_name + '.csv')
    # lcoh_df.to_csv(saveme_path + 'LCOH_' + saveme_name + '.csv')
    
    
    
        # plot_results.donut(steel_price_breakdown,results_dir, 
        #                     site_name, atb_year, policy_option)

                

                    

                


                

        #         #Step 6: Run the H2_PEM model
        #         h2_model = 'Simple'
        #         H2_Results, H2A_Results, electrical_generation_timeseries = hopp_tools.run_H2_PEM_sim(hybrid_plant,
        #                                                                                                 energy_to_electrolyzer,
        #                                                                                                 scenario,
        #                                                                                                 wind_size_mw,
        #                                                                                                 solar_size_mw,
        #                                                                                                 electrolyzer_size_mw,
        #                                                                                                 kw_continuous,
        #                                                                                                 electrolyzer_capex_kw,
        #                                                                                                 lcoe)

        #         plot_results.plot_h2_results(H2_Results, 
        #                                     electrical_generation_timeseries,
        #                                     results_dir,
        #                                     site_name,atb_year,turbine_model,
        #                                     load,
        #                                     plot_h2)

        #         #Step 6b: Run desal model
        #         desal_capex, desal_opex, desal_annuals = hopp_tools.desal_model(H2_Results, 
        #                                                         electrolyzer_size_mw, 
        #                                                         electrical_generation_timeseries, 
        #                                                         useful_life)

        #         # compressor model
        #         compressor, compressor_results = hopp_tools.compressor_model()

        #         #Pressure Vessel Model Example
        #         storage_input, storage_output = hopp_tools.pressure_vessel()

        #         # pipeline model
        #         total_h2export_system_cost, opex_pipeline, dist_to_port_value = hopp_tools.pipeline(site_df, 
        #                                                                         H2_Results, 
        #                                                                         useful_life, 
        #                                                                         storage_input)
                
                
        #         # plot HVDC vs pipe 
        #         plot_results.plot_hvdcpipe(total_export_system_cost,
        #                                     total_h2export_system_cost,
        #                                     site_name,
        #                                     atb_year,
        #                                     dist_to_port_value,
        #                                     results_dir)

                

<|MERGE_RESOLUTION|>--- conflicted
+++ resolved
@@ -168,15 +168,9 @@
     'EOL Rated Efficiency Drop':EOL_eff_drop}
     # Technology sizing
     interconnection_size_mw = 1000
-<<<<<<< HEAD
-    electrolyzer_size_mw = 1000
-    pem_control_type = 'optimize' #use 'optimize' for Sanjana's controller
-    electrolyzer_degradation_penalty = True
-=======
     electrolyzer_size_mw = wind_size_mw
     pem_control_type = 'basic' #use 'optimize' for Sanjana's controller
     electrolyzer_degradation_penalty = False
->>>>>>> 6baff285
 
     
     #solar and battery size list will be used in param sweep if
