--- conflicted
+++ resolved
@@ -31,12 +31,8 @@
 
 package_data = {
     "hopp": [str(file.relative_to(base_path)) for file in package_data_files],
-<<<<<<< HEAD
-    "greenheart": []
-=======
     "greenheart": [],
     "ProFAST": []
->>>>>>> f8bbed2b
 }
 
 setup(
