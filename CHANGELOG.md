# CHANGELOG

<<<<<<< HEAD
## 0.3.X, Unreleased, TBD
- Added geologic hydrogen (geoh2) converter and examples [PR 135](https://github.com/NREL/H2Integrate/pull/135)
- Added framework for open-loop storage controllers and a simple pass-through controller that sets output equal to input

=======
>>>>>>> 278b1097
## 0.3.1, Unreleased, TBD

- Added methanol production base class
- Added steam methane reforming methanol production technology
- Added a new optimization example with a wind plant and electrolyzer to showcase how to define design variables, constraints, and objective functions
- Added capability for user-defined technologies in the H2Integrate framework, allowing for custom models to be integrated into the system.
- Added an example of a user-defined technology in the `examples` directory, demonstrating an extremely simple paper mill model.
- Added a run of river hydro plant model, an example, and a documentation page.
- Updated the naming scheme throughout the framework so resources produced always have `_out` and resources consumed always have `_in` in their names.
- Removed the `to_organize` directory.
- Split out the electrolyzer cost models `basic` and `singlitico` for clarity.
- Bump min Python version and removed unnecessary packages from `pyproject.toml.
- Moved `overwrite_fin_values` to HOPP
- Enable optimization with HOPP technology ratings using `recreate_hopp_config_for_optimization`
- Added example for running with HOPP as the only technology in the H2Integrate system
- Made caching in the HOPP wrapper optional
- Expanded docs to include a new section on modifying config dicts after model instantiation.
- Added a check for if a custom model's name clashes with an existing model name in the H2Integrate framework, raising an error if it does.
- Refactored the ammonia production model to use the new H2Integrate framework natively and removed the prior performance and cost functions.
- Added a new ammonia production model which has nitrogen, hydrogen, and electricity inputs and ammonia output, with performance and cost functions.
- Added more available constraints from the HOPP wrapper useful for design optimizations
- Added geologic hydrogen (geoh2) converter and examples [PR 135](https://github.com/NREL/H2Integrate/pull/135)
- Added WOMBAT electrolyzer O&M model

## 0.3.0 [May 2 2025]

- Introduced a fully new underlying framework for H2Integrate which uses [OpenMDAO](https://openmdao.org/), allowing for more flexibility and extensibility in the future
- Expanded introductory documentation
- Added TOL/MCH hydrogen storage cost model

## 0.2.1, Unreleased, TBD

- Fixed iron data save issue [PR 122](https://github.com/NREL/H2Integrate/pull/122)
- Added optional inputs to electrolyzer model, including curve coefficients and water usage rate.
- Bug-fix in electrolyzer outputs (H2_Results) if some stacks are never turned on.

## 0.2 [7 April 2025]

- Allow users to save the H2IntegrateOutput class as a yaml file and read that yaml to an instance of the output class
- Include new plotting capabilities: (1) hydrogen storage, production, and dispatch; (2) electricity and hydrogen dispatch
- Remove reference_plants from examples. Reference plants can now be found in the [ReferenceHybridSystemDesigns](https://github.com/NREL/ReferenceHybridSystemDesigns) repository.
- Use sentence capitalization for plot labels and legends
- Use "metric ton" instead of "tonne" or "metric tonne" in all internal naming and plots
- Fix bug in hydrogen dispatch plotting by storing time series of hydrogen demand by hour
- Update the PEM efficiency to 51.0 kWh/kg from 54.6 kWh/kg
- Bumped PySAM version to 6+ and HOPP to 3.2.0
- Removed defunct conda build and upload scripts
- Return full solution dictionary from ProFAST, allowing access to CRF and WACC
- Renamed code from GreenHEART to H2Integrate
- Added iron processing framework and capabilities [PR 90](https://github.com/NREL/H2Integrate/pull/90)
- Added Martin and Rosner iron ore models, performance and cost for each [PR 90](https://github.com/NREL/H2Integrate/pull/90)
- Added Rosner direct reduction iron (DRI) model, performance and cost [PR 90](https://github.com/NREL/H2Integrate/pull/90)
- Added Martin transport module for performance and cost of iron [PR 90](https://github.com/NREL/H2Integrate/pull/90)
- Added generalized Stinn cost model for electrolysis of arbitrary materials [PR 90](https://github.com/NREL/H2Integrate/pull/90)

## v0.1.4 [4 February 2025]

- Adds `CoolProp` to `pyproject.toml`
- Changes units of `lcoe_real` in `HOPPComponent` from "MW*h" to "kW*h"
- Adds `pre-commit`, `ruff`, and `isort` checks, and CI workflow to ensure these steps aren't
  skipped.
- Updates steel cost year to 2022
- Updates ammonia cost year to 2022
- Requires HOPP 3.1.1 or higher
- Updates tests to be compatible with HOPP 3.1.1 with ProFAST integration
- Removes support for python 3.9
- Add steel feedstock transport costs (lime, carbon, and iron ore pellets)
- Allow individual debt rate, equity rate, and debt/equity ratio/split for each subsystem
- Add initial docs focused on new H2Integrate development
- New documentation CI pipeline to publish documentation at nrel.github.io/H2Integrate/ and test
  that the documentation site will build on each pull request.
- Placeholder documentation content has been removed from the site build

## v0.1.3 [1 November 2024]

- Replaces the git ProFAST installation with a PyPI installation.
- Removed dependence on external electrolyzer repo
- Updated CI to use conda environments with reproducible environment artifacts
- Rename logger from "wisdem/weis" to "h2integrate"
- Remove unsupported optimization algorithms

## v0.1.2 [28 October 2024]

- Minor updates to examples for NAWEA workshop.
- Adds `environment.yml` for easy environment creation and H2Integrate installation.

## v0.1.1 [22 October 2024]

- ?

## v0.1 [16 October 2024]

- Project has been separated from HOPP and moved into H2Integrate, removing all HOPP infrastructure.<|MERGE_RESOLUTION|>--- conflicted
+++ resolved
@@ -1,12 +1,5 @@
 # CHANGELOG
 
-<<<<<<< HEAD
-## 0.3.X, Unreleased, TBD
-- Added geologic hydrogen (geoh2) converter and examples [PR 135](https://github.com/NREL/H2Integrate/pull/135)
-- Added framework for open-loop storage controllers and a simple pass-through controller that sets output equal to input
-
-=======
->>>>>>> 278b1097
 ## 0.3.1, Unreleased, TBD
 
 - Added methanol production base class
