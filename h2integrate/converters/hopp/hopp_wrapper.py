--- conflicted
+++ resolved
@@ -64,17 +64,11 @@
         self.add_input("battery_capacity_kwh", val=battery_capacity_kwh_init, units="kW*h")
 
         # Outputs
-<<<<<<< HEAD
-        self.add_output("lcoe", val=0.0, units="USD/(kW*h)")
         self.add_output("percent_load_missed", units="percent", val=0.0)
         self.add_output("curtailment_percent", units="percent", val=0.0)
-        self.add_output("aep", units="(kW*h)", val=0.0)
-        self.add_output("electricity", val=np.zeros(n_timesteps), units="kW", desc="Power output")
-=======
         self.add_output(
             "electricity_out", val=np.zeros(n_timesteps), units="kW", desc="Power output"
         )
->>>>>>> 71a865ef
         self.add_output("CapEx", val=0.0, units="USD", desc="Total capital expenditures")
         self.add_output("OpEx", val=0.0, units="USD/year", desc="Total fixed operating costs")
 
@@ -132,6 +126,8 @@
                     dill.dump(subset_of_hopp_results, f)
 
         # Set the outputs from the cached or newly computed results
+        outputs["percent_load_missed"] = subset_of_hopp_results["energy_shortfall_hopp"]
+        outputs["curtailment_percent"] = subset_of_hopp_results["combined_hybrid_curtailment_hopp"]
         outputs["electricity_out"] = subset_of_hopp_results["combined_hybrid_power_production_hopp"]
         outputs["CapEx"] = subset_of_hopp_results["capex"]
         outputs["OpEx"] = subset_of_hopp_results["opex"]