import importlib.util
from pathlib import Path

import yaml
import numpy as np
import openmdao.api as om

from h2integrate.core.finances import ProFastComp, AdjustedCapexOpexComp
from h2integrate.core.utilities import create_xdsm_from_config
from h2integrate.core.feedstocks import FeedstockComponent
from h2integrate.core.resource_summer import ElectricitySumComp
from h2integrate.core.supported_models import supported_models, electricity_producing_techs
from h2integrate.core.inputs.validation import load_tech_yaml, load_plant_yaml, load_driver_yaml
from h2integrate.core.pose_optimization import PoseOptimization


try:
    import pyxdsm
except ImportError:
    pyxdsm = None


class H2IntegrateModel:
    def __init__(self, config_file):
        # read in config file; it's a yaml dict that looks like this:
        self.load_config(config_file)

        # load custom models
        self.collect_custom_models()

        self.prob = om.Problem()
        self.model = self.prob.model

        # create site-level model
        # this is an OpenMDAO group that contains all the site information
        self.create_site_model()

        # create plant-level model
        # this is an OpenMDAO group that contains all the technologies
        # it will need plant_config but not driver or tech config
        self.create_plant_model()

        # create technology models
        # these are OpenMDAO groups that contain all the components for each technology
        # they will need tech_config but not driver or plant config
        self.create_technology_models()

        self.create_financial_model()

        # connect technologies
        # technologies are connected within the `technology_interconnections` section of the
        # plant config
        self.connect_technologies()

        # create driver model
        # might be an analysis or optimization
        self.create_driver_model()

    def load_config(self, config_file):
        config_path = Path(config_file)
        with config_path.open() as file:
            config = yaml.safe_load(file)

        self.name = config.get("name")
        self.system_summary = config.get("system_summary")

        # Load each config file as yaml and save as dict on this object
        self.driver_config = load_driver_yaml(config_path.parent / config.get("driver_config"))
        self.tech_config_path = config_path.parent / config.get("technology_config")
        self.technology_config = load_tech_yaml(self.tech_config_path)
        self.plant_config = load_plant_yaml(config_path.parent / config.get("plant_config"))

    def collect_custom_models(self):
        """
        Collect custom models from the technology configuration.

        This method loads custom models from the specified directory and adds them to the
        supported models dictionary.
        """

        self.supported_models = supported_models.copy()

        for tech_name, tech_config in self.technology_config["technologies"].items():
            for model_type in ["performance_model", "cost_model", "financial_model"]:
                if model_type in tech_config:
                    model_name = tech_config[model_type].get("model")
                    if (model_name not in self.supported_models) and (model_name is not None):
                        model_class_name = tech_config[model_type].get("model_class_name")
                        model_location = tech_config[model_type].get("model_location")

                        if not model_class_name or not model_location:
                            raise ValueError(
                                f"Custom {model_type} for {tech_name} must specify "
                                "'model_class_name' and 'model_location'."
                            )

                        # Resolve the full path of the model location
                        model_path = self.tech_config_path.parent / model_location

                        if not model_path.exists():
                            raise FileNotFoundError(
                                f"Custom model location {model_path} does not exist."
                            )

                        # Dynamically import the custom model class
                        spec = importlib.util.spec_from_file_location(model_class_name, model_path)
                        module = importlib.util.module_from_spec(spec)
                        spec.loader.exec_module(module)
                        custom_model_class = getattr(module, model_class_name)

                        # Add the custom model to the supported models dictionary
                        self.supported_models[model_name] = custom_model_class

                    else:
                        if (
                            tech_config[model_type].get("model_class_name") is not None
                            or tech_config[model_type].get("model_location") is not None
                        ):
                            msg = (
                                f"Custom model_class_name or model_location "
                                f"specified for '{model_name}', "
                                f"but '{model_name}' is a built-in H2Integrate "
                                "model. Using built-in model instead is not allowed. "
                                f"If you want to use a custom model, please rename it "
                                "in your configuration."
                            )
                            raise ValueError(msg)

    def create_site_model(self):
        site_group = om.Group()

        # Create a site-level component
        site_config = self.plant_config.get("site", {})
        site_component = om.IndepVarComp()
        site_component.add_output("latitude", val=site_config.get("latitude", 0.0))
        site_component.add_output("longitude", val=site_config.get("longitude", 0.0))
        site_component.add_output("elevation_m", val=site_config.get("elevation_m", 0.0))
        site_component.add_output("time_zone", val=site_config.get("time_zone", 0))

        # Add boundaries if they exist
        site_config = self.plant_config.get("site", {})
        boundaries = site_config.get("boundaries", [])
        for i, boundary in enumerate(boundaries):
            site_component.add_output(f"boundary_{i}_x", val=np.array(boundary.get("x", [])))
            site_component.add_output(f"boundary_{i}_y", val=np.array(boundary.get("y", [])))

        site_group.add_subsystem("site_component", site_component, promotes=["*"])

        # Add the site resource component
        if "resources" in site_config:
            for resource_name, resource_config in site_config["resources"].items():
                resource_class = self.supported_models.get(resource_name)
                if resource_class:
                    resource_component = resource_class(
                        filename=resource_config.get("filename"),
                    )
                    site_group.add_subsystem(resource_name, resource_component)

        self.model.add_subsystem("site", site_group, promotes=["*"])

    def create_plant_model(self):
        """
        Create the plant-level model.

        This method creates an OpenMDAO group that contains all the technologies.
        It uses the plant configuration but not the driver or technology configuration.

        Information at this level might be used by any technology and info stored here is
        the same for each technology. This includes site information, project parameters,
        control strategy, and finance parameters.
        """
        plant_group = om.Group()

        # Create the plant model group and add components
        self.plant = self.model.add_subsystem("plant", plant_group, promotes=["*"])

    def create_technology_models(self):
        # Loop through each technology and instantiate an OpenMDAO object (assume it exists)
        # for each technology

        self.tech_names = []
        self.performance_models = []
        self.control_models = []
        self.cost_models = []
        self.financial_models = []

        combined_performance_and_cost_models = ["hopp", "h2_storage", "wombat"]

        # Create a technology group for each technology
        for tech_name, individual_tech_config in self.technology_config["technologies"].items():
            if "feedstocks" in tech_name:
                feedstock_component = FeedstockComponent(feedstocks_config=individual_tech_config)
                self.plant.add_subsystem(tech_name, feedstock_component)
            else:
                tech_group = self.plant.add_subsystem(tech_name, om.Group())
                self.tech_names.append(tech_name)

<<<<<<< HEAD
                # Add the control model to the group
                if "storage" in tech_name:
                    if "control_model" in individual_tech_config:
                        control_model_name = individual_tech_config["control_model"]["model"]
                    else:
                        control_model_name = "pass_through_controller"
                    control_object = self.supported_models[control_model_name]
                    tech_group.add_subsystem(
                        "control_model",
                        control_object(
                            plant_config=self.plant_config, tech_config=individual_tech_config
                        ),
                        promotes=["*"],
                    )
                    self.control_models.append(control_object)

                # Special handling for short-term components that share performance and cost models
                if tech_name in combined_performance_and_cost_model_technologies:
                    comp = self.supported_models[tech_name](
=======
                # Check if performance, cost, and financial models are the same
                # and in combined_performance_and_cost_models
                perf_model = individual_tech_config.get("performance_model", {}).get("model")
                cost_model = individual_tech_config.get("cost_model", {}).get("model")
                individual_tech_config.get("financial_model", {}).get("model")
                if (
                    perf_model
                    and perf_model == cost_model
                    and perf_model in combined_performance_and_cost_models
                ):
                    comp = self.supported_models[perf_model](
>>>>>>> 278b1097
                        plant_config=self.plant_config, tech_config=individual_tech_config
                    )
                    tech_group.add_subsystem(tech_name, comp, promotes=["*"])
                    self.performance_models.append(comp)
                    self.cost_models.append(comp)
                    self.financial_models.append(comp)
                    continue

                # Process the technology models
                performance_name = individual_tech_config["performance_model"]["model"]
                performance_object = self.supported_models[performance_name]
                tech_group.add_subsystem(
                    performance_name,
                    performance_object(
                        plant_config=self.plant_config, tech_config=individual_tech_config
                    ),
                    promotes=["*"],
                )
                self.performance_models.append(performance_object)

                # Process the cost models
                if "cost_model" in individual_tech_config:
                    cost_name = individual_tech_config["cost_model"]["model"]
                    cost_object = self.supported_models[cost_name]
                    tech_group.add_subsystem(
                        cost_name,
                        cost_object(
                            plant_config=self.plant_config, tech_config=individual_tech_config
                        ),
                        promotes=["*"],
                    )
                    self.cost_models.append(cost_object)

                # Process the financial models
                if "financial_model" in individual_tech_config:
                    if "model" in individual_tech_config["financial_model"]:
                        financial_name = individual_tech_config["financial_model"]["model"]

                        financial_object = self.supported_models[financial_name]
                        tech_group.add_subsystem(
                            f"{tech_name}_financial",
                            financial_object(
                                plant_config=self.plant_config, tech_config=individual_tech_config
                            ),
                            promotes=["*"],
                        )
                        self.financial_models.append(financial_object)

    def create_financial_model(self):
        """
        Creates and configures the financial model for the plant.

        Creates financial groups based on the technology configurations
        and adds the appropriate financial components to each group.
        """

        if "finance_parameters" not in self.plant_config:
            return

        # Create a dictionary to hold financial groups
        financial_groups = {}

        # Loop through each technology and add it to the appropriate financial group
        for tech_name, individual_tech_config in self.technology_config["technologies"].items():
            financial_group_id = individual_tech_config.get("financial_model", {}).get("group")
            if financial_group_id is not None:
                if financial_group_id not in financial_groups:
                    financial_groups[financial_group_id] = {}
                financial_groups[financial_group_id][tech_name] = individual_tech_config

        # If no financial groups are defined, add all technologies to a single group
        if not financial_groups:
            financial_groups["1"] = self.technology_config["technologies"]

        # Add each financial group to the plant
        for group_id, tech_configs in financial_groups.items():
            commodity_types = []
            if "steel" in tech_configs:
                commodity_types.append("steel")
            if "electrolyzer" in tech_configs:
                commodity_types.append("hydrogen")
            if "methanol" in tech_configs:
                commodity_types.append("methanol")
            if "ammonia" in tech_configs:
                commodity_types.append("ammonia")
            if "geoh2" in tech_configs:
                commodity_types.append("hydrogen")
            for tech in electricity_producing_techs:
                if tech in tech_configs:
                    commodity_types.append("electricity")
                    continue

            # Steel, methanol provides their own financials
            if any(c in commodity_types for c in ("steel", "methanol")):
                continue

            # GeoH2 provides own financials
            if "geoh2" in tech_configs:
                continue

            if commodity_types == []:
                continue

            financial_group = om.Group()

            # Add the ExecComp to the plant model
            financial_group.add_subsystem(
                "electricity_sum", ElectricitySumComp(tech_configs=tech_configs)
            )

            # Add adjusted capex component
            adjusted_capex_opex_comp = AdjustedCapexOpexComp(
                tech_config=tech_configs, plant_config=self.plant_config
            )
            financial_group.add_subsystem(
                "adjusted_capex_opex_comp", adjusted_capex_opex_comp, promotes=["*"]
            )

            # Add profast components
            for idx, commodity_type in enumerate(commodity_types):
                profast_comp = ProFastComp(
                    tech_config=tech_configs,
                    plant_config=self.plant_config,
                    commodity_type=commodity_type,
                )
                financial_group.add_subsystem(f"profast_comp_{idx}", profast_comp, promotes=["*"])

            self.plant.add_subsystem(f"financials_group_{group_id}", financial_group)

        self.financial_groups = financial_groups

    def connect_technologies(self):
        technology_interconnections = self.plant_config.get("technology_interconnections", [])

        combiner_counts = {}

        # loop through each linkage and instantiate an OpenMDAO object (assume it exists) for
        # the connection type (e.g. cable, pipeline, etc)
        for connection in technology_interconnections:
            if len(connection) == 4:
                source_tech, dest_tech, transport_item, transport_type = connection

                # make the connection_name based on source, dest, item, type
                connection_name = f"{source_tech}_to_{dest_tech}_{transport_type}"

                # Create the transport object
                connection_component = self.supported_models[transport_type]()

                # Add the connection component to the model
                self.plant.add_subsystem(connection_name, connection_component)

                if "storage" in source_tech:
                    # Connect the source technology to the connection component
                    self.plant.connect(
                        f"{source_tech}.{transport_item}_out",
                        f"{connection_name}.{transport_item}_in",
                    )
                else:
                    # Connect the source technology to the connection component
                    self.plant.connect(
                        f"{source_tech}.{transport_item}_out",
                        f"{connection_name}.{transport_item}_in",
                    )

                # Check if the transport type is a combiner
                if "combiner" in dest_tech:
                    # Connect the source technology to the connection component
                    # with specific input names
                    if dest_tech not in combiner_counts:
                        combiner_counts[dest_tech] = 1
                    else:
                        combiner_counts[dest_tech] += 1

                    # Connect the connection component to the destination technology
                    self.plant.connect(
                        f"{connection_name}.{transport_item}_out",
                        f"{dest_tech}.electricity_in{combiner_counts[dest_tech]}",
                    )

                elif "storage" in dest_tech:
                    # Connect the connection component to the destination technology
                    self.plant.connect(
                        f"{connection_name}.{transport_item}_out",
                        f"{dest_tech}.{transport_item}_in",
                    )

                else:
                    # Connect the connection component to the destination technology
                    self.plant.connect(
                        f"{connection_name}.{transport_item}_out",
                        f"{dest_tech}.{transport_item}_in",
                    )

            elif len(connection) == 3:
                # connect directly from source to dest
                source_tech, dest_tech, connected_parameter = connection

                self.plant.connect(
                    f"{source_tech}.{connected_parameter}", f"{dest_tech}.{connected_parameter}"
                )

            else:
                err_msg = f"Invalid connection: {connection}"
                raise ValueError(err_msg)

        resource_to_tech_connections = self.plant_config.get("resource_to_tech_connections", [])

        for connection in resource_to_tech_connections:
            if len(connection) != 3:
                err_msg = f"Invalid resource to tech connection: {connection}"
                raise ValueError(err_msg)

            resource_name, tech_name, variable = connection

            # Connect the resource output to the technology input
            self.model.connect(f"{resource_name}.{variable}", f"{tech_name}.{variable}")

        # TODO: connect outputs of the technology models to the cost and financial models of the
        # same name if the cost and financial models are not None
        if "finance_parameters" in self.plant_config:
            # Connect the outputs of the technology models to the appropriate financial groups
            for group_id, tech_configs in self.financial_groups.items():
                # Skip steel financials; it provides its own financials
                if any(c in tech_configs for c in ("steel", "methanol", "geoh2")):
                    continue

                plant_producing_electricity = False

                # Loop through technologies and connect electricity outputs to the ExecComp
                for tech_name in self.tech_names:
                    if tech_name in electricity_producing_techs:
                        self.plant.connect(
                            f"{tech_name}.electricity_out",
                            f"financials_group_{group_id}.electricity_sum.electricity_{tech_name}",
                        )
                        plant_producing_electricity = True

                if plant_producing_electricity:
                    # Connect total electricity produced to the financial group
                    self.plant.connect(
                        f"financials_group_{group_id}.electricity_sum.total_electricity_produced",
                        f"financials_group_{group_id}.total_electricity_produced",
                    )

                for tech_name in tech_configs.keys():
                    self.plant.connect(
                        f"{tech_name}.CapEx", f"financials_group_{group_id}.capex_{tech_name}"
                    )
                    self.plant.connect(
                        f"{tech_name}.OpEx", f"financials_group_{group_id}.opex_{tech_name}"
                    )

                    if "electrolyzer" in tech_name:
                        self.plant.connect(
                            f"{tech_name}.total_hydrogen_produced",
                            f"financials_group_{group_id}.total_hydrogen_produced",
                        )
                        self.plant.connect(
                            f"{tech_name}.time_until_replacement",
                            f"financials_group_{group_id}.time_until_replacement",
                        )

                    if "ammonia" in tech_name:
                        self.plant.connect(
                            f"{tech_name}.total_ammonia_produced",
                            f"financials_group_{group_id}.total_ammonia_produced",
                        )

        self.plant.options["auto_order"] = True

        # Check if there are any connections FROM a financial group to ammonia
        # This handles the case where LCOH is computed in the financial group and passed to ammonia
        for connection in technology_interconnections:
            if connection[0].startswith("financials_group_") and connection[1] == "ammonia":
                # If the connection is from a financial group, set solvers for the
                # plant to resolve the coupling
                self.plant.nonlinear_solver = om.NonlinearBlockGS()
                self.plant.linear_solver = om.DirectSolver()
                break

        if pyxdsm is not None:
            create_xdsm_from_config(self.plant_config)

    def create_driver_model(self):
        """
        Add the driver to the OpenMDAO model.
        """
        if "driver" in self.driver_config:
            myopt = PoseOptimization(self.driver_config)
            myopt.set_driver(self.prob)
            myopt.set_objective(self.prob)
            myopt.set_design_variables(self.prob)
            myopt.set_constraints(self.prob)

    def run(self):
        # do model setup based on the driver config
        # might add a recorder, driver, set solver tolerances, etc

        # Add a recorder if specified in the driver config
        if "recorder" in self.driver_config:
            recorder_config = self.driver_config["recorder"]
            recorder = om.SqliteRecorder(recorder_config["file"])
            self.model.add_recorder(recorder)

        self.prob.setup()

        self.prob.run_driver()

    def post_process(self):
        self.prob.model.list_inputs(units=True)
        self.prob.model.list_outputs(units=True)<|MERGE_RESOLUTION|>--- conflicted
+++ resolved
@@ -195,7 +195,6 @@
                 tech_group = self.plant.add_subsystem(tech_name, om.Group())
                 self.tech_names.append(tech_name)
 
-<<<<<<< HEAD
                 # Add the control model to the group
                 if "storage" in tech_name:
                     if "control_model" in individual_tech_config:
@@ -212,10 +211,6 @@
                     )
                     self.control_models.append(control_object)
 
-                # Special handling for short-term components that share performance and cost models
-                if tech_name in combined_performance_and_cost_model_technologies:
-                    comp = self.supported_models[tech_name](
-=======
                 # Check if performance, cost, and financial models are the same
                 # and in combined_performance_and_cost_models
                 perf_model = individual_tech_config.get("performance_model", {}).get("model")
@@ -227,7 +222,6 @@
                     and perf_model in combined_performance_and_cost_models
                 ):
                     comp = self.supported_models[perf_model](
->>>>>>> 278b1097
                         plant_config=self.plant_config, tech_config=individual_tech_config
                     )
                     tech_group.add_subsystem(tech_name, comp, promotes=["*"])
