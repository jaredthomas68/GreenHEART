--- conflicted
+++ resolved
@@ -146,10 +146,6 @@
 
     return hopp_dict, scenario
 
-<<<<<<< HEAD
-def set_electrolyzer_info(hopp_dict, atb_year, electrolysis_scale,electrolyzer_replacement_scenario,turbine_rating,direct_coupling=True):
-
-=======
 def set_electrolyzer_info(hopp_dict, atb_year, electrolysis_scale,electrolyzer_cost_case,electrolyzer_degradation_power_increase,grid_connection_scenario,turbine_rating,direct_coupling=True):
     
     # if grid_connection_scenario == 'grid-only' or grid_connection_scenario == 'hybrid-grid':
@@ -157,10 +153,9 @@
     # elif grid_connection_scenario == 'off-grid':
     #     electrolyzer_replacement_scenario = 'Conservative'
     
-    #hard-coding this for now since we are using degradation model
+    #TODO: hard-coding this for now since we are using degradation model
     electrolyzer_replacement_scenario = 'Standard'
     
->>>>>>> 3f526707
     component_scaling_factors = {'Stack':0.89,'Power Electronics':0.75,'BOP':0.73,'H2 Conditioning':0.6}
     
     #Apply PEM Cost Estimates based on year based on GPRA pathway (H2New)
@@ -284,15 +279,9 @@
     if floris == True:    
         # Define Turbine Characteristics based on user selected turbine.
         ########## TEMPERARY ###########
-<<<<<<< HEAD
-        site_number = 'base'
-        site_number = 'singleT'
-        site_number = 'osw' #'lbw' 
-=======
         # site_number = 'base'
         # site_number = 'singleT'
         # site_number = 'lbw' #'osw'
->>>>>>> 3f526707
         ################################
 
         site_number = site_location.replace(' ','')
@@ -658,14 +647,8 @@
                     wind_size_mw, solar_size_mw, storage_size_mw, storage_size_mwh, storage_hours,
                     wind_cost_kw, solar_cost_kw, storage_cost_kw, storage_cost_kwh,
                     kw_continuous, load,
-<<<<<<< HEAD
-                    custom_powercurve,turbine_rating_mw,
-                    electrolyzer_size, grid_connected_hopp=True, wind_om_cost_kw=wind_om_cost_kw,
-                    )
-=======
                     custom_powercurve,
                     electrolyzer_size, grid_connected_hopp=True, wind_om_cost_kw=wind_om_cost_kw,solar_om_cost_kw=solar_om_cost_kw)
->>>>>>> 3f526707
     if floris == True: 
         technologies={}
         if run_wind_plant:
@@ -941,17 +924,6 @@
         hopp_dict.add('Models', {'desal_model': {'input_dict': input_dict}})
 
     water_usage_electrolyzer = H2_Results['water_hourly_usage']
-<<<<<<< HEAD
-    print('H2A water usage max kg/hr',max(water_usage_electrolyzer),'Avg', np.average(water_usage_electrolyzer))
-    max_desal_capacity = max(water_usage_electrolyzer)  #[kg/hr]
-    desal_capacity, feedwater_m3_per_hr, desal_power, desal_capex, desal_opex\
-         = RO_desal(max_desal_capacity, salinity = "Seawater")
-    print("For {}MW Electrolyzer, implementing {}m^3/hr desal system".format(electrolyzer_size, desal_capacity))
-    print("Estimated constant desal power usage {0:.3f}MW".format(desal_power))
-    print("Desal System CAPEX ($): {0:,.02f}".format(desal_capex))
-    print("Desal System OPEX ($): {0:,.02f}".format(desal_opex))
-    print("Total Annual Feedwater Required (m^3): {0:,.02f}".format(feedwater_m3_per_hr*24*365))
-=======
     m3_water_per_kg_h2 = 0.01
     desal_system_size_m3_hr = electrolyzer_size * (1000/55.5) * m3_water_per_kg_h2
     est_const_desal_power_mw_hr = desal_system_size_m3_hr * 4.2 /1000 # 4.2kWh/m^3 desal efficiency estimate
@@ -964,7 +936,6 @@
     #print("Desal System OPEX ($): {0:,.02f}".format(desal_opex))
     # print("Freshwater Flowrate (m^3/hr): {}".format(fresh_water_flowrate))
     #print("Total Annual Feedwater Required (m^3): {0:,.02f}".format(np.sum(feed_water_flowrate)))
->>>>>>> 3f526707
 
     if hopp_dict.save_model_output_yaml:
         ouput_dict = {
