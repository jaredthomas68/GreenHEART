site: #!include flatirons_site.yaml
  data:
    lat: 27.18077
    lon: -96.933
    elev: 0
    year: 2013
    site_boundaries: # Not used in offshore simulation. Site determined using orbit.
      verts:  
        - [0.0, 0.0]
        - [0.0, 2000.0]
        - [2000.0, 2000.0]
        - [2000.0, 0.0] 
      verts_simple: 
        - [0.0, 0.0]
        - [0.0, 2000.0]
        - [2000.0, 2000.0]
        - [2000.0, 0.0]
  solar_resource_file: "input/weather/solar/27.609619705160302_-97.40229985722155_27.7372_-97.5426_psm3_60_2013.csv" # Solar location is onshore
<<<<<<< HEAD
  wind_resource_file: ""
=======
  wind_resource_file: "input/weather/wind/27.18077_-96.933_windtoolkit_2013_60min_160m_200m.srw"
>>>>>>> 2badb5fe
  wave_resource_file: ""
  grid_resource_file: ""
  hub_height: 168.0
  capacity_hours: []
  solar: true
  wind: true
  wave: false
  wind_resource_origin: "WTK"
  
technologies:
  wind:
    num_turbines: 58
    turbine_rating_kw: 17000.0
    model_name: floris
    timestep: [0, 8760]
    floris_config: input_files/floris/floris_input_osw_17MW.yaml
    fin_model: !include default_fin_config.yaml
  pv:
    system_capacity_kw: 1000
    dc_degradation: [0, 0, 0, 0, 0, 0, 0, 0, 0, 0, 0, 0, 0, 0, 0, 0, 0, 0, 0, 0, 0, 0, 0, 0, 0]
    fin_model: !include default_fin_config.yaml
  battery:
    system_capacity_kwh: 100000
    system_capacity_kw: 100000
    minimum_SOC: 20.0
    maximum_SOC: 100.0
    initial_SOC: 90.0
    fin_model: !include default_fin_config.yaml
  grid:
    interconnect_kw: 2229000
    fin_model: !include default_fin_config.yaml

config:
  simulation_options:
    wind:
      skip_financial: true
  dispatch_options:
    battery_dispatch: load_following_heuristic # load_following_heuristic #heuristic
    solver: cbc
    n_look_ahead_periods: 48
    grid_charging: false
    pv_charging_only: false
    include_lifecycle_count: false
  cost_info: # Costs from GS Manuscript Supplemental Table S11
    # wind_installed_cost_mw: 3526000 # based on 2023 ATB moderate case for offshore wind
    solar_installed_cost_mw: 991000 # (2020USD) 
    storage_installed_cost_mwh: 158000 # (2020USD) 
    storage_installed_cost_mw: 212000 # (2020USD) 
    # wind_om_per_kw: 104.271
    pv_om_per_kw:  17.2 # (2020USD) 
    battery_om_per_kw: 9.25 # (2020USD) based on 0.025 percent of battery capex with a 100MW 1hr battery<|MERGE_RESOLUTION|>--- conflicted
+++ resolved
@@ -16,11 +16,7 @@
         - [2000.0, 2000.0]
         - [2000.0, 0.0]
   solar_resource_file: "input/weather/solar/27.609619705160302_-97.40229985722155_27.7372_-97.5426_psm3_60_2013.csv" # Solar location is onshore
-<<<<<<< HEAD
-  wind_resource_file: ""
-=======
   wind_resource_file: "input/weather/wind/27.18077_-96.933_windtoolkit_2013_60min_160m_200m.srw"
->>>>>>> 2badb5fe
   wave_resource_file: ""
   grid_resource_file: ""
   hub_height: 168.0
