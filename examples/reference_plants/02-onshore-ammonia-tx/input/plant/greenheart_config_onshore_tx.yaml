--- conflicted
+++ resolved
@@ -85,11 +85,7 @@
     flag: True # If True, then storage is sized to provide steady-state storage    
   capacity_from_max_on_turbine_storage: False # if True, then days of storage is ignored and storage capacity is based on how much h2 storage fits on the turbines in the plant using Kottenstete 2003.
   type: "salt_cavern" # can be one of ["none", "pipe", "turbine", "pressure_vessel", "salt_cavern", "lined_rock_cavern"]  
-<<<<<<< HEAD
-  days: 19.783 # from `hydrogen_storage_duration_hr` = 474.7948370015298 [days] how many days worth of production we should be able to store (this is ignored if `capacity_from_max_on_turbine_storage` is set to True)
-=======
   days: 0 #19.783 # from `hydrogen_storage_duration_hr` = 474.7948370015298 [days] how many days worth of production we should be able to store (this is ignored if `capacity_from_max_on_turbine_storage` is set to True)
->>>>>>> 137b6aed
 
 policy_parameters: # these should be adjusted for inflation prior to application - order of operations: rate in 1992 $,
 #then prevailing wage multiplier if applicable, then inflation
