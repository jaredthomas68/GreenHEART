--- conflicted
+++ resolved
@@ -210,17 +210,17 @@
 @define
 class SteelCapacityModelConfig:
     """
-    Configuration inputs for the steel capacity sizing model, including plant capacity and
-    feedstock details.
-ƒ
-    Attributes:
-        hydrogen_amount_kgpy Optional (float): The amount of hydrogen available in kilograms
-            per year to make steel.
-        desired_steel_mtpy Optional (float): The amount of desired steel production in
-            metric tonnes per year.
-        input_capacity_factor_estimate (float): The estimated steel plant capacity factor.
-        feedstocks (Feedstocks): An instance of the `Feedstocks` class detailing the
-            costs and consumption rates of resources used in production.
+        Configuration inputs for the steel capacity sizing model, including plant capacity and
+        feedstock details.
+    ƒ
+        Attributes:
+            hydrogen_amount_kgpy Optional (float): The amount of hydrogen available in kilograms
+                per year to make steel.
+            desired_steel_mtpy Optional (float): The amount of desired steel production in
+                metric tonnes per year.
+            input_capacity_factor_estimate (float): The estimated steel plant capacity factor.
+            feedstocks (Feedstocks): An instance of the `Feedstocks` class detailing the
+                costs and consumption rates of resources used in production.
     """
 
     input_capacity_factor_estimate: float
@@ -339,13 +339,8 @@
     """
     feedstocks = config.feedstocks
 
-<<<<<<< HEAD
-    model_year_CEPCI = 816.0 # 2022
-    equation_year_CEPCI = 708.8 # 2021
-=======
     model_year_CEPCI = 816.0  # 2022
     equation_year_CEPCI = 708.8  # 2021
->>>>>>> eb884a30
 
     capex_eaf_casting = (
         model_year_CEPCI / equation_year_CEPCI * 352191.5237 * config.plant_capacity_mtpy**0.456
