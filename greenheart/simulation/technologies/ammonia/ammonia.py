from __future__ import annotations

import copy
from pathlib import Path

import pandas as pd
import ProFAST
from attrs import Factory, field, define


@define
class Feedstocks:
    """
    Represents the costs and consumption rates of various feedstocks and resources
    used in ammonia production.

    Attributes:
        electricity_cost (float): Cost per MWh of electricity.
        hydrogen_cost (float): Cost per kg of hydrogen.
        cooling_water_cost (float): Cost per gallon of cooling water.
        iron_based_catalyst_cost (float): Cost per kg of iron-based catalyst.
        oxygen_cost (float): Cost per kg of oxygen.
        electricity_consumption (float): Electricity consumption in MWh per kg of
            ammonia production, default is 0.1207 / 1000.
        hydrogen_consumption (float): Hydrogen consumption in kg per kg of ammonia
            production, default is 0.197284403.
        cooling_water_consumption (float): Cooling water consumption in gallons per
            kg of ammonia production, default is 0.049236824.
        iron_based_catalyst_consumption (float): Iron-based catalyst consumption in kg
            per kg of ammonia production, default is 0.000091295354067341.
        oxygen_byproduct (float): Oxygen byproduct in kg per kg of ammonia production,
            default is 0.29405077250145.
    """

    electricity_cost: float
    hydrogen_cost: float
    cooling_water_cost: float
    iron_based_catalyst_cost: float
    oxygen_cost: float
    electricity_consumption: float = 0.1207 / 1000
    hydrogen_consumption = 0.197284403
    cooling_water_consumption = 0.049236824
    iron_based_catalyst_consumption = 0.000091295354067341
    oxygen_byproduct = 0.29405077250145


@define
class AmmoniaCostModelConfig:
    """
    Configuration inputs for the ammonia cost model, including plant capacity and
    feedstock details.

    Attributes:
        plant_capacity_kgpy (float): Annual production capacity of the plant in kg.
        plant_capacity_factor (float): The ratio of actual production to maximum
            possible production over a year.
        feedstocks (Feedstocks): An instance of the `Feedstocks` class detailing the
            costs and consumption rates of resources used in production.
    """

    plant_capacity_kgpy: float
    plant_capacity_factor: float
    feedstocks: Feedstocks


@define
class AmmoniaCosts:
    """
    Base dataclass for calculated costs related to ammonia production, including
    capital expenditures (CapEx) and operating expenditures (OpEx).

    Attributes:
        capex_air_separation_crygenic (float): Capital cost for air separation.
        capex_haber_bosch (float): Capital cost for the Haber-Bosch process.
        capex_boiler (float): Capital cost for boilers.
        capex_cooling_tower (float): Capital cost for cooling towers.
        capex_direct (float): Direct capital costs.
        capex_depreciable_nonequipment (float): Depreciable non-equipment capital costs.
        land_cost (float): Cost of land.
        labor_cost (float): Annual labor cost.
        general_administration_cost (float): Annual general and administrative cost.
        property_tax_insurance (float): Annual property tax and insurance cost.
        maintenance_cost (float): Annual maintenance cost.
        total_fixed_operating_cost (float): Total annual fixed operating cost.
        H2_cost_in_startup_year (float): Hydrogen cost in the startup year.
        energy_cost_in_startup_year (float): Energy cost in the startup year.
        non_energy_cost_in_startup_year (float): Non-energy cost in the startup year.
        variable_cost_in_startup_year (float): Variable cost in the startup year.
        credits_byproduct (float): Credits from byproducts.
    """

    # CapEx
    capex_air_separation_crygenic: float
    capex_haber_bosch: float
    capex_boiler: float
    capex_cooling_tower: float
    capex_direct: float
    capex_depreciable_nonequipment: float
    land_cost: float

    # Fixed OpEx
    labor_cost: float
    general_administration_cost: float
    property_tax_insurance: float
    maintenance_cost: float
    total_fixed_operating_cost: float

    # Feedstock and Byproduct costs
    H2_cost_in_startup_year: float
    energy_cost_in_startup_year: float
    non_energy_cost_in_startup_year: float
    variable_cost_in_startup_year: float
    credits_byproduct: float


@define
class AmmoniaCostModelOutputs(AmmoniaCosts):
    """
    Outputs from the ammonia cost model, extending `AmmoniaCosts` with total capital
    expenditure calculations.

    Attributes:
        capex_total (float): The total capital expenditure for the ammonia plant.
    """

    # CapEx
    capex_total: float


def run_ammonia_model(plant_capacity_kgpy: float, plant_capacity_factor: float) -> float:
    """
    Calculates the annual ammonia production in kilograms based on the plant's
    capacity and its capacity factor.

    Args:
        plant_capacity_kgpy (float): The plant's annual capacity in kilograms per year.
        plant_capacity_factor (float): The capacity factor of the plant, a ratio of
            its actual output over a period of time to its potential output if it
            were possible for it to operate at full capacity continuously over the
            same period.

    Returns:
        float: The calculated annual ammonia production in kilograms per year.
    """
    ammonia_production_kgpy = plant_capacity_kgpy * plant_capacity_factor

    return ammonia_production_kgpy


@define
class AmmoniaCapacityModelConfig:
    """
    Configuration inputs for the ammonia capacity sizing model, including plant capacity and
    feedstock details.

    Attributes:
        hydrogen_amount_kgpy Optional (float): The amount of hydrogen available in kilograms
            per year to make ammonia.
        desired_ammonia_kgpy Optional (float): The amount of desired ammonia production in
            kilograms per year.
        input_capacity_factor_estimate (float): The estimated ammonia plant capacity factor.
        feedstocks (Feedstocks): An instance of the `Feedstocks` class detailing the
            costs and consumption rates of resources used in production.
    """

    input_capacity_factor_estimate: float
    feedstocks: Feedstocks
    hydrogen_amount_kgpy: float | None = field(default=None)
    desired_ammonia_kgpy: float | None = field(default=None)

    def __attrs_post_init__(self):
        if self.hydrogen_amount_kgpy is None and self.desired_ammonia_kgpy is None:
            raise ValueError(
                "`hydrogen_amount_kgpy` or `desired_ammonia_kgpy` is a required input."
            )

        if self.hydrogen_amount_kgpy and self.desired_ammonia_kgpy:
            raise ValueError(
                "can only select one input: `hydrogen_amount_kgpy` or `desired_ammonia_kgpy`."
            )


@define
class AmmoniaCapacityModelOutputs:
    """
    Outputs from the ammonia plant capacity size model.

    Attributes:
        ammonia_plant_capacity_kgpy (float): If amount of hydrogen in kilograms per year is input,
            the size of the ammonia plant in kilograms per year is output.
        hydrogen_amount_kgpy (float): If amount of ammonia production in kilograms per year is
            input, the amount of necessary hydrogen feedstock in kilograms per year is output.
    """

    ammonia_plant_capacity_kgpy: float
    hydrogen_amount_kgpy: float


def run_size_ammonia_plant_capacity(
    config: AmmoniaCapacityModelConfig,
) -> AmmoniaCapacityModelOutputs:
    """
    Calculates either the annual ammonia production in kilograms based on plant capacity and
    available hydrogen or the amount of required hydrogen based on a desired ammonia production.

    Args:
        config (AmmoniaCapacityModelConfig):
            Configuration object containing all necessary parameters for the capacity sizing,
            including capacity factor estimate and feedstock costs.

    Returns:
        AmmoniaCapacityModelOutputs: An object containing ammonia plant capacity in kilograms
        per year and amount of hydrogen required in kilograms per year.

    """
    if config.hydrogen_amount_kgpy:
        ammonia_plant_capacity_kgpy = (
            config.hydrogen_amount_kgpy
            / config.feedstocks.hydrogen_consumption
            * config.input_capacity_factor_estimate
        )
        hydrogen_amount_kgpy = config.hydrogen_amount_kgpy

    if config.desired_ammonia_kgpy:
        hydrogen_amount_kgpy = (
            config.desired_ammonia_kgpy
            * config.feedstocks.hydrogen_consumption
            / config.input_capacity_factor_estimate
        )
        ammonia_plant_capacity_kgpy = (
            config.desired_ammonia_kgpy / config.input_capacity_factor_estimate
        )

    return AmmoniaCapacityModelOutputs(
        ammonia_plant_capacity_kgpy=ammonia_plant_capacity_kgpy,
        hydrogen_amount_kgpy=hydrogen_amount_kgpy,
    )


def run_ammonia_cost_model(config: AmmoniaCostModelConfig) -> AmmoniaCostModelOutputs:
    """
    Calculates the various costs associated with ammonia production, including
    capital expenditures (CapEx), operating expenditures (OpEx), and credits from
    byproducts, based on the provided configuration settings.

    Args:
        config (AmmoniaCostModelConfig): Configuration object containing all necessary
            parameters for the cost calculation, including plant capacity, capacity
            factor, and feedstock costs.

    Returns:
        AmmoniaCostModelOutputs: Object containing detailed breakdowns of calculated
            costs, including total capital expenditure, operating costs, and credits
            from byproducts.
    """
    feedstocks = config.feedstocks

    model_year_CEPCI = 816.0  # 2022
    equation_year_CEPCI = 541.7  # 2016

    # scale with respect to a baseline plant (What is this?)
    scaling_ratio = config.plant_capacity_kgpy / (365.0 * 1266638.4)

    # -------------------------------CapEx Costs------------------------------
    scaling_factor_equipment = 0.6

    capex_scale_factor = scaling_ratio**scaling_factor_equipment
    capex_air_separation_crygenic = (
        model_year_CEPCI / equation_year_CEPCI * 22506100 * capex_scale_factor
    )
    capex_haber_bosch = model_year_CEPCI / equation_year_CEPCI * 18642800 * capex_scale_factor
    capex_boiler = model_year_CEPCI / equation_year_CEPCI * 7069100 * capex_scale_factor
    capex_cooling_tower = model_year_CEPCI / equation_year_CEPCI * 4799200 * capex_scale_factor
    capex_direct = (
        capex_air_separation_crygenic + capex_haber_bosch + capex_boiler + capex_cooling_tower
    )
    capex_depreciable_nonequipment = capex_direct * 0.42 + 4112701.84103543 * scaling_ratio
    capex_total = capex_direct + capex_depreciable_nonequipment
    land_cost = capex_depreciable_nonequipment  # TODO: determine if this is the right method or the one in Fixed O&M costs

    # -------------------------------Fixed O&M Costs------------------------------
    scaling_factor_labor = 0.25
    labor_cost = 57 * 50 * 2080 * scaling_ratio**scaling_factor_labor
    general_administration_cost = labor_cost * 0.2
    property_tax_insurance = capex_total * 0.02
    maintenance_cost = capex_direct * 0.005 * scaling_ratio**scaling_factor_equipment
    land_cost = 2500000 * capex_scale_factor
    total_fixed_operating_cost = (
        land_cost
        + labor_cost
        + general_administration_cost
        + property_tax_insurance
        + maintenance_cost
    )

    # -------------------------------Feedstock Costs------------------------------
    H2_cost_in_startup_year = (
        feedstocks.hydrogen_cost
        * feedstocks.hydrogen_consumption
        * config.plant_capacity_kgpy
        * config.plant_capacity_factor
    )
    energy_cost_in_startup_year = (
        feedstocks.electricity_cost
        * feedstocks.electricity_consumption
        * config.plant_capacity_kgpy
        * config.plant_capacity_factor
    )
    non_energy_cost_in_startup_year = (
        (
            (feedstocks.cooling_water_cost * feedstocks.cooling_water_consumption)
            + (feedstocks.iron_based_catalyst_cost * feedstocks.iron_based_catalyst_consumption)
        )
        * config.plant_capacity_kgpy
        * config.plant_capacity_factor
    )
    variable_cost_in_startup_year = energy_cost_in_startup_year + non_energy_cost_in_startup_year
    # -------------------------------Byproduct Costs------------------------------
    credits_byproduct = (
        feedstocks.oxygen_cost
        * feedstocks.oxygen_byproduct
        * config.plant_capacity_kgpy
        * config.plant_capacity_factor
    )

    return AmmoniaCostModelOutputs(
        # Capex
        capex_air_separation_crygenic=capex_air_separation_crygenic,
        capex_haber_bosch=capex_haber_bosch,
        capex_boiler=capex_boiler,
        capex_cooling_tower=capex_cooling_tower,
        capex_direct=capex_direct,
        capex_depreciable_nonequipment=capex_depreciable_nonequipment,
        capex_total=capex_total,
        land_cost=land_cost,
        # Fixed OpEx
        labor_cost=labor_cost,
        general_administration_cost=general_administration_cost,
        property_tax_insurance=property_tax_insurance,
        maintenance_cost=maintenance_cost,
        total_fixed_operating_cost=total_fixed_operating_cost,
        # Feedstock & Byproducts
        H2_cost_in_startup_year=H2_cost_in_startup_year,
        energy_cost_in_startup_year=energy_cost_in_startup_year,
        non_energy_cost_in_startup_year=non_energy_cost_in_startup_year,
        variable_cost_in_startup_year=variable_cost_in_startup_year,
        credits_byproduct=credits_byproduct,
    )


@define
class AmmoniaFinanceModelConfig:
    """
    Configuration for the financial model of an ammonia production plant, including
    operational parameters, cost inputs, and financial assumptions.

    Attributes:
        plant_life (int): Expected operational life of the plant in years.
        plant_capacity_kgpy (float): Annual production capacity of the plant in kilograms.
        plant_capacity_factor (float): The fraction of the year that the plant operates
            at full capacity.
        grid_prices (Dict[str, float]): Electricity prices per kWh, indexed by year.
        feedstocks (Feedstocks): Instance of `Feedstocks` detailing costs and consumption
            rates of inputs.
        costs (Union[AmmoniaCosts, AmmoniaCostModelOutputs]): Pre-calculated capital and
            operating costs for the plant.
        financial_assumptions (Dict[str, float]): Key financial metrics and assumptions
            for the model, such as discount rate and inflation rate. Default is an
            empty dict but should be populated with relevant values.
        install_years (int): Number of years over which the plant is installed and
            ramped up to full production, default is 3 years.
        gen_inflation (float): General inflation rate, default is 0.0.
        save_plots (bool): select whether or not to save output plots
        show_plots (bool): select whether or not to show output plots during run
        output_dir (str): where to store any saved plots or data
        design_scenario_id (int): what design scenario the plots correspond to
    """

    plant_life: int
    plant_capacity_kgpy: float
    plant_capacity_factor: float
    grid_prices: dict[str, float]
    feedstocks: Feedstocks
    costs: AmmoniaCosts | AmmoniaCostModelOutputs
    financial_assumptions: dict[str, float] = Factory(dict)
    install_years: int = 3
    gen_inflation: float = 0.0
    save_plots: bool = False
    show_plots: bool = False
    output_dir: str = "./output/"
    design_scenario_id: int = 0


@define
class AmmoniaFinanceModelOutputs:
    """
    Outputs from the financial model of an ammonia production plant, providing detailed
    financial analysis and projections.

    Attributes:
        sol (dict): Solution to the financial model, containing key performance indicators
            like Net Present Value (NPV), Internal Rate of Return (IRR), and payback
            period.
        summary (dict): Summary of the financial analysis, providing a high-level overview
            of the plant's financial viability.
        price_breakdown (pd.DataFrame): Detailed breakdown of costs contributing to the
            production price of ammonia.
        ammonia_price_breakdown (dict): Breakdown of the ammonia production cost into
            component costs, showing the contribution of each cost element to the
            overall production cost.
    """

    sol: dict
    summary: dict
    price_breakdown: pd.DataFrame


def run_ammonia_finance_model(
    config: AmmoniaFinanceModelConfig,
) -> AmmoniaFinanceModelOutputs:
    """
    Executes the financial analysis for an ammonia production plant based on the
    provided configuration settings. This analysis includes calculating the Net
    Present Value (NPV), Internal Rate of Return (IRR), payback period, and
    providing a detailed cost breakdown for producing ammonia.

    This function leverages the configuration specified in `AmmoniaFinanceModelConfig`,
    including plant operational parameters, grid prices, feedstock costs, pre-calculated
    CapEx and OpEx, and financial assumptions to evaluate the financial performance of
    the ammonia production facility.

    Args:
        config (AmmoniaFinanceModelConfig): Configuration object containing all the
            necessary parameters for the financial analysis, including assumptions
            and pre-calculated cost inputs.

    Returns:
        AmmoniaFinanceModelOutputs: An object containing the results of the financial
            analysis. This includes a solution dictionary with key financial metrics,
            a summary of the financial viability, a price breakdown of ammonia
            production costs, and a detailed breakdown of how each cost component
            contributes to the overall cost of ammonia.
    """
    feedstocks = config.feedstocks
    costs = config.costs

    # Set up ProFAST
    pf = ProFAST.ProFAST("blank")

    # apply all params passed through from config
    for param, val in config.financial_assumptions.items():
        pf.set_params(param, val)

    analysis_start = int([*config.grid_prices][0]) - config.install_years

    # Fill these in - can have most of them as 0 also
    pf.set_params(
        "commodity",
        {
            "name": "Ammonia",
            "unit": "kg",
            "initial price": 1000,
            "escalation": config.gen_inflation,
        },
    )
    pf.set_params("capacity", config.plant_capacity_kgpy / 365)  # units/day
    pf.set_params(
        "maintenance",
        {"value": 0, "escalation": config.gen_inflation},
    )
    pf.set_params("analysis start year", analysis_start)
    pf.set_params("operating life", config.plant_life)
    pf.set_params("installation months", 12 * config.install_years)
    pf.set_params(
        "installation cost",
        {
            "value": costs.total_fixed_operating_cost,
            "depr type": "Straight line",
            "depr period": 4,
            "depreciable": False,
        },
    )
    pf.set_params("non depr assets", costs.land_cost)
    pf.set_params(
        "end of proj sale non depr assets",
        costs.land_cost * (1 + config.gen_inflation) ** config.plant_life,
    )
    pf.set_params("demand rampup", 0)
    pf.set_params("long term utilization", config.plant_capacity_factor)
    pf.set_params("credit card fees", 0)
    pf.set_params("sales tax", 0)
    pf.set_params("license and permit", {"value": 00, "escalation": config.gen_inflation})
    pf.set_params("rent", {"value": 0, "escalation": config.gen_inflation})
    pf.set_params("property tax and insurance", 0)
    pf.set_params("admin expense", 0)
    pf.set_params("sell undepreciated cap", True)
    pf.set_params("tax losses monetized", True)
    pf.set_params("general inflation rate", config.gen_inflation)
    pf.set_params("debt type", "Revolving debt")
    pf.set_params("cash onhand", 1)

    # ----------------------------------- Add capital items to ProFAST ----------------
    pf.add_capital_item(
        name="Air Separation by Cryogenic",
        cost=costs.capex_air_separation_crygenic,
        depr_type="MACRS",
        depr_period=7,
        refurb=[0],
    )
    pf.add_capital_item(
        name="Haber Bosch",
        cost=costs.capex_haber_bosch,
        depr_type="MACRS",
        depr_period=7,
        refurb=[0],
    )
    pf.add_capital_item(
        name="Boiler and Steam Turbine",
        cost=costs.capex_boiler,
        depr_type="MACRS",
        depr_period=7,
        refurb=[0],
    )
    pf.add_capital_item(
        name="Cooling Tower",
        cost=costs.capex_cooling_tower,
        depr_type="MACRS",
        depr_period=7,
        refurb=[0],
    )
    pf.add_capital_item(
        name="Depreciable Nonequipment",
        cost=costs.capex_depreciable_nonequipment,
        depr_type="MACRS",
        depr_period=7,
        refurb=[0],
    )

    # -------------------------------------- Add fixed costs--------------------------------
    pf.add_fixed_cost(
        name="Labor Cost",
        usage=1,
        unit="$/year",
        cost=costs.labor_cost,
        escalation=config.gen_inflation,
    )
    pf.add_fixed_cost(
        name="Maintenance Cost",
        usage=1,
        unit="$/year",
        cost=costs.maintenance_cost,
        escalation=config.gen_inflation,
    )
    pf.add_fixed_cost(
        name="Administrative Expense",
        usage=1,
        unit="$/year",
        cost=costs.general_administration_cost,
        escalation=config.gen_inflation,
    )
    pf.add_fixed_cost(
        name="Property tax and insurance",
        usage=1,
        unit="$/year",
        cost=costs.property_tax_insurance,
        escalation=0.0,
    )

    # ---------------------- Add feedstocks, note the various cost options-------------------
    pf.add_feedstock(
        name="Hydrogen",
        usage=feedstocks.hydrogen_consumption,
        unit="kilogram of hydrogen per kilogram of ammonia",
        cost=feedstocks.hydrogen_cost,
        escalation=config.gen_inflation,
    )

    pf.add_feedstock(
        name="Electricity",
        usage=feedstocks.electricity_consumption,
        unit="MWh per kilogram of ammonia",
        cost=config.grid_prices,
        escalation=config.gen_inflation,
    )
    pf.add_feedstock(
        name="Cooling water",
        usage=feedstocks.cooling_water_consumption,
        unit="Gallon per kilogram of ammonia",
        cost=feedstocks.cooling_water_cost,
        escalation=config.gen_inflation,
    )
    pf.add_feedstock(
        name="Iron based catalyst",
        usage=feedstocks.iron_based_catalyst_consumption,
        unit="kilogram of catalyst per kilogram of ammonia",
        cost=feedstocks.iron_based_catalyst_cost,
        escalation=config.gen_inflation,
    )
    pf.add_coproduct(
        name="Oxygen byproduct",
        usage=feedstocks.oxygen_byproduct,
        unit="kilogram of oxygen per kilogram of ammonia",
        cost=feedstocks.oxygen_cost,
        escalation=config.gen_inflation,
    )

    # ------------------------------ Set up outputs ---------------------------

    sol = pf.solve_price()
    summary = pf.get_summary_vals()
    price_breakdown = pf.get_cost_breakdown()

    if config.save_plots or config.show_plots:
        output_dir = Path(config.output_dir).resolve()
        savepaths = [
            output_dir / "figures/capex/",
            output_dir / "figures/annual_cash_flow/",
            output_dir / "figures/lcoa_breakdown/",
            output_dir / "data/",
        ]
        for savepath in savepaths:
            if not savepath.exists():
                savepath.mkdir(parents=True)

        pf.plot_capital_expenses(
            fileout=savepaths[0] / f"ammonia_capital_expense_{config.design_scenario_id}.pdf",
            show_plot=config.show_plots,
        )
        pf.plot_cashflow(
            fileout=savepaths[1] / f"ammonia_cash_flow_{config.design_scenario_id}.png",
            show_plot=config.show_plots,
        )

        pd.DataFrame.from_dict(data=pf.cash_flow_out).to_csv(
            savepaths[3] / f"ammonia_cash_flow_{config.design_scenario_id}.csv"
        )

        pf.plot_costs(
            savepaths[2] / f"lcoa_{config.design_scenario_id}",
            show_plot=config.show_plots,
        )

    return AmmoniaFinanceModelOutputs(
        sol=sol,
        summary=summary,
        price_breakdown=price_breakdown,
    )


def run_ammonia_full_model(
    greenheart_config: dict,
    save_plots=False,
    show_plots=False,
    output_dir="./output/",
    design_scenario_id=0,
) -> tuple[AmmoniaCapacityModelOutputs, AmmoniaCostModelOutputs, AmmoniaFinanceModelOutputs]:
    """
    Runs the full ammonia production model, including capacity sizing, cost calculation,

    Args:
        greenheart_config (dict): Configuration settings for the ammonia production model,
            including capacity, costs, and financial assumptions.

    Returns:
        Tuple[AmmoniaCapacityModelOutputs, AmmoniaCostModelOutputs, AmmoniaFinanceModelOutputs]:
            A tuple containing the outputs of the ammonia capacity model, ammonia cost
            model, and ammonia finance model.
    """
    # this is likely to change as we refactor to use config dataclasses, but for now
    # we'll just copy the config and modify it as needed
    config = copy.deepcopy(greenheart_config)

    ammonia_costs = config["ammonia"]["costs"]
    ammonia_capacity = config["ammonia"]["capacity"]
    feedstocks = Feedstocks(**ammonia_costs["feedstocks"])

    # run ammonia capacity model to get ammonia plant size
    capacity_config = AmmoniaCapacityModelConfig(feedstocks=feedstocks, **ammonia_capacity)
    ammonia_capacity = run_size_ammonia_plant_capacity(capacity_config)

    # run ammonia cost model
    ammonia_costs["feedstocks"] = feedstocks
    ammonia_cost_config = AmmoniaCostModelConfig(
        plant_capacity_factor=capacity_config.input_capacity_factor_estimate,
        plant_capacity_kgpy=ammonia_capacity.ammonia_plant_capacity_kgpy,
        **ammonia_costs,
<<<<<<< HEAD
    )
    ammonia_cost_config.plant_capacity_kgpy = (
        ammonia_capacity.ammonia_plant_capacity_kgpy
=======
>>>>>>> eb884a30
    )
    ammonia_cost_config.plant_capacity_kgpy = ammonia_capacity.ammonia_plant_capacity_kgpy
    ammonia_costs = run_ammonia_cost_model(ammonia_cost_config)

    # run ammonia finance model
    ammonia_finance = config["ammonia"]["finances"]
    ammonia_finance["feedstocks"] = feedstocks

    ammonia_finance_config = AmmoniaFinanceModelConfig(
        plant_capacity_kgpy=ammonia_capacity.ammonia_plant_capacity_kgpy,
        plant_capacity_factor=capacity_config.input_capacity_factor_estimate,
        costs=ammonia_costs,
        show_plots=show_plots,
        save_plots=save_plots,
        output_dir=output_dir,
        design_scenario_id=design_scenario_id,
        **ammonia_finance,
    )
    ammonia_finance = run_ammonia_finance_model(ammonia_finance_config)

    return (
        ammonia_capacity,
        ammonia_costs,
        ammonia_finance,
    )<|MERGE_RESOLUTION|>--- conflicted
+++ resolved
@@ -684,12 +684,6 @@
         plant_capacity_factor=capacity_config.input_capacity_factor_estimate,
         plant_capacity_kgpy=ammonia_capacity.ammonia_plant_capacity_kgpy,
         **ammonia_costs,
-<<<<<<< HEAD
-    )
-    ammonia_cost_config.plant_capacity_kgpy = (
-        ammonia_capacity.ammonia_plant_capacity_kgpy
-=======
->>>>>>> eb884a30
     )
     ammonia_cost_config.plant_capacity_kgpy = ammonia_capacity.ammonia_plant_capacity_kgpy
     ammonia_costs = run_ammonia_cost_model(ammonia_cost_config)
