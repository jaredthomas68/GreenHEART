--- conflicted
+++ resolved
@@ -1322,16 +1322,8 @@
     return 0
 
 
-<<<<<<< HEAD
-def save_power_series(
-    hybrid_plant: HoppInterface.system,
-    ax=None,
-    simulation_length=8760,
-    output_dir="./output/",
-=======
 def save_energy_flows(
     hybrid_plant: HoppInterface.system, electrolyzer_physics_results, solver_results, hours, ax=None, simulation_length=8760, output_dir="./output/",
->>>>>>> 9071f72f
 ):
 
     
