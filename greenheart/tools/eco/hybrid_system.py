# general imports
from distutils.command.config import config
import os
import copy
import numpy as np
import pandas as pd
pd.options.mode.chained_assignment = None  # default='warn'
import numpy_financial as npf
import sys
from scipy import optimize

# visualization imports
import matplotlib.pyplot as plt

# HOPP imports 
import greenheart.tools.eco.electrolysis as he_elec
import greenheart.tools.eco.finance as he_fin
import greenheart.tools.eco.hopp_mgmt as he_hopp
import greenheart.tools.eco.utilities as he_util
import greenheart.tools.eco.hydrogen_mgmt as he_h2

# set up function to run base line case
def run_simulation(filename_hopp_config, filename_eco_config, filename_turbine_config, filename_orbit_config, filename_floris_config, electrolyzer_rating_mw=None, solar_rating=None, battery_capacity_kw=None, battery_capacity_kwh=None, wind_rating=None,
                    verbose=False, show_plots=False, save_plots=False, use_profast=True, post_processing=True,
                    storage_type=None, incentive_option=1, plant_design_scenario=1, output_level=1, grid_connection=None):

    # load inputs as needed
    hopp_config, eco_config, orbit_config, turbine_config, floris_config, orbit_hybrid_electrical_export_config = he_util.get_inputs(filename_hopp_config, filename_eco_config, filename_orbit_config=filename_orbit_config, filename_floris_config=filename_floris_config , filename_turbine_config=filename_turbine_config, verbose=verbose, show_plots=show_plots, save_plots=save_plots)

    if electrolyzer_rating_mw != None:
        eco_config["electrolyzer"]["flag"] = True
        eco_config["electrolyzer"]["rating"] = electrolyzer_rating_mw

    if solar_rating != None:
        hopp_config["site"]["solar"] = True
        hopp_config["technologies"]["pv"]["system_capacity_kw"] = solar_rating

    if battery_capacity_kw != None:
        hopp_config["site"]["battery"]["flag"] = True
        hopp_config["technologies"]["battery"]["system_capacity_kw"] = battery_capacity_kw

    if battery_capacity_kwh != None:
        hopp_config["site"]["battery"]["flag"] = True
        hopp_config["technologies"]["battery"]["system_capacity_kwh"] = battery_capacity_kwh

    if storage_type != None:
        eco_config["h2_storage"]["type"] = storage_type

    if wind_rating != None:
        orbit_config["plant"]["capacity"] = int(wind_rating*1E-3)
        orbit_config["plant"]["num_turbines"] = int(wind_rating*1E-3/turbine_config["turbine_rating"])
        hopp_config["technologies"]["wind"]["num_turbines"] = orbit_config["plant"]["num_turbines"]

    if grid_connection != None:
        eco_config["project_parameters"]["grid_connection"] = grid_connection
        if grid_connection:
            hopp_config["technologies"]["grid"]["interconnect_kw"] = orbit_config["plant"]["capacity"]*1E6

    # 7 scenarios, 3 discrete variables
    design_scenario = eco_config["plant_design"]["scenario%s" %(plant_design_scenario)]
    design_scenario["id"] = plant_design_scenario

    # if design_scenario["h2_storage_location"] == "turbine":
    #     plant_config["h2_storage"]["type"] = "turbine"

    # run orbit for wind plant construction and other costs
    ## TODO get correct weather (wind, wave) inputs for ORBIT input (possibly via ERA5)
    orbit_project, orbit_hybrid_electrical_export_project = he_fin.run_orbit(orbit_config, weather=None, verbose=verbose, orbit_hybrid_electrical_export_config=orbit_hybrid_electrical_export_config)
    
    # setup HOPP model
    # hopp_site, hopp_technologies, hopp_scenario, hopp_h2_args = he_hopp.setup_hopp(hopp_config, eco_config, orbit_config, turbine_config, orbit_project, floris_config, show_plots=show_plots, save_plots=save_plots)
    hopp_config, hopp_site = he_hopp.setup_hopp(hopp_config, eco_config, orbit_config, turbine_config, orbit_project, floris_config, show_plots=show_plots, save_plots=save_plots)

    # run HOPP model
    # hopp_results = he_hopp.run_hopp(hopp_site, hopp_technologies, hopp_scenario, hopp_h2_args, verbose=verbose)
    hopp_results = he_hopp.run_hopp(hopp_config, hopp_site, project_lifetime=orbit_config["project_parameters"]["project_lifetime"], verbose=verbose)
    
    # this portion of the system is inside a function so we can use a solver to determine the correct energy availability for h2 production
    def energy_internals(hopp_results=hopp_results, orbit_project=orbit_project, design_scenario=design_scenario, orbit_config=orbit_config, hopp_config=hopp_config, eco_config=eco_config, turbine_config=turbine_config, wind_resource=hopp_site.wind_resource, verbose=verbose, show_plots=show_plots, save_plots=save_plots, solver=True, power_for_peripherals_kw_in=0.0, breakdown=False):

        hopp_results_internal = dict(hopp_results)

        # set energy input profile
        ### subtract peripheral power from supply to get what is left for electrolyzer
        remaining_power_profile_in = np.zeros_like(hopp_results["combined_hybrid_power_production_hopp"])

        high_count = sum(np.asarray(hopp_results["combined_hybrid_power_production_hopp"]) >= power_for_peripherals_kw_in)
        total_peripheral_energy = power_for_peripherals_kw_in*365*24
        distributed_peripheral_power = total_peripheral_energy/high_count
        for i in range(len(hopp_results["combined_hybrid_power_production_hopp"])):
            r = hopp_results["combined_hybrid_power_production_hopp"][i] - distributed_peripheral_power
            if r > 0:
                remaining_power_profile_in[i] = r

        hopp_results_internal["combined_hybrid_power_production_hopp"] = tuple(remaining_power_profile_in)
        
        # run electrolyzer physics model
        electrolyzer_physics_results = he_elec.run_electrolyzer_physics(hopp_results_internal, orbit_config["project_parameters"]["project_lifetime"], eco_config, wind_resource, design_scenario, show_plots=show_plots, save_plots=save_plots, verbose=verbose)

        # run electrolyzer cost model
        electrolyzer_cost_results = he_elec.run_electrolyzer_cost(electrolyzer_physics_results, orbit_config, hopp_config, eco_config, design_scenario, verbose=verbose)
        
        desal_results = he_elec.run_desal(orbit_config, electrolyzer_physics_results, design_scenario, verbose)

        # run array system model
        h2_pipe_array_results = he_h2.run_h2_pipe_array(orbit_config, orbit_project, electrolyzer_physics_results, design_scenario, verbose)

        # compressor #TODO size correctly
        h2_transport_compressor, h2_transport_compressor_results = he_h2.run_h2_transport_compressor(eco_config, electrolyzer_physics_results, design_scenario, verbose=verbose)

        # transport pipeline
        h2_transport_pipe_results = he_h2.run_h2_transport_pipe(orbit_config, eco_config, electrolyzer_physics_results, design_scenario, verbose=verbose)

        # pressure vessel storage
        pipe_storage, h2_storage_results = he_h2.run_h2_storage(orbit_config, eco_config, turbine_config, electrolyzer_physics_results, design_scenario, verbose=verbose)
        
        total_energy_available = np.sum(hopp_results["combined_hybrid_power_production_hopp"])
        
        ### get all energy non-electrolyzer usage in kw
        desal_power_kw = desal_results["power_for_desal_kw"]

        h2_transport_compressor_power_kw = h2_transport_compressor_results["compressor_power"] # kW

        h2_storage_energy_kwh = h2_storage_results["storage_energy"] 
        h2_storage_power_kw = h2_storage_energy_kwh*(1.0/(365*24))
        
        # if transport is not HVDC and h2 storage is on shore, then power the storage from the grid
        if (design_scenario["transportation"] == "pipeline") and (design_scenario["h2_storage_location"] == "onshore"):
            total_accessory_power_renewable_kw = desal_power_kw + h2_transport_compressor_power_kw
            total_accessory_power_grid_kw = h2_storage_power_kw
        else:
            total_accessory_power_renewable_kw = desal_power_kw + h2_transport_compressor_power_kw + h2_storage_power_kw
            total_accessory_power_grid_kw = 0.0

        ### subtract peripheral power from supply to get what is left for electrolyzer and also get grid power
        remaining_power_profile = np.zeros_like(hopp_results["combined_hybrid_power_production_hopp"])
        grid_power_profile = np.zeros_like(hopp_results["combined_hybrid_power_production_hopp"])
        for i in range(len(hopp_results["combined_hybrid_power_production_hopp"])):
            r = hopp_results["combined_hybrid_power_production_hopp"][i] - total_accessory_power_renewable_kw
            grid_power_profile[i] = total_accessory_power_grid_kw
            if r > 0:
                remaining_power_profile[i] = r

        if verbose and not solver:
            print("\nEnergy/Power Results:")
            print("Supply (MWh): ", total_energy_available)
            print("Desal (kW): ", desal_power_kw)
            print("Transport compressor (kW): ", h2_transport_compressor_power_kw)
            print("Storage compression, refrigeration, etc (kW): ", h2_storage_power_kw)
            # print("Difference: ", total_energy_available/(365*24) - np.sum(remaining_power_profile)/(365*24) - total_accessory_power_renewable_kw)

        if (show_plots or save_plots) and not solver:
            fig, ax = plt.subplots(1)
            plt.plot(np.asarray(hopp_results["combined_hybrid_power_production_hopp"])*1E-6, label="Total Energy Available")
            plt.plot(remaining_power_profile*1E-6, label="Energy Available for Electrolysis")
            plt.xlabel("Hour")
            plt.ylabel("Power (GW)")
            plt.tight_layout()
            if save_plots:
                savepath = "figures/power_series/"
                if not os.path.exists(savepath):
                    os.makedirs(savepath)
                plt.savefig(savepath+"power_%i.png" %(design_scenario["id"]), transparent=True)
            if show_plots:
                plt.show()
        if solver:
            if breakdown:
                return total_accessory_power_renewable_kw, total_accessory_power_grid_kw, desal_power_kw, h2_transport_compressor_power_kw, h2_storage_power_kw, remaining_power_profile
            else:
                return total_accessory_power_renewable_kw
        else:
            return electrolyzer_physics_results, electrolyzer_cost_results, desal_results, h2_pipe_array_results, h2_transport_compressor, h2_transport_compressor_results, h2_transport_pipe_results, pipe_storage, h2_storage_results, total_accessory_power_renewable_kw, total_accessory_power_grid_kw, remaining_power_profile

    # define function to provide to the brent solver
    def energy_residual_function(power_for_peripherals_kw_in):

        # get results for current design
        power_for_peripherals_kw_out = energy_internals(power_for_peripherals_kw_in=power_for_peripherals_kw_in, solver=True, verbose=False)

        # collect residual
        power_residual = power_for_peripherals_kw_out - power_for_peripherals_kw_in

        return power_residual

    def simple_solver(initial_guess=0.0):

        # get results for current design
        total_accessory_power_renewable_kw, total_accessory_power_grid_kw, desal_power_kw, h2_transport_compressor_power_kw, h2_storage_power_kw, remaining_power_profile  = energy_internals(power_for_peripherals_kw_in=initial_guess, solver=True, verbose=False, breakdown=True)
        
        return total_accessory_power_renewable_kw, total_accessory_power_grid_kw, desal_power_kw, h2_transport_compressor_power_kw, h2_storage_power_kw
    
    #################### solving for energy needed for non-electrolyzer components ####################################
    # this approach either exactly over over-estimates the energy needed for non-electrolyzer components
    solver_results = simple_solver(0)
    solver_result = solver_results[0]

    # # this is a check on the simple solver
    # print("\nsolver result: ", solver_result)
    # residual = energy_residual_function(solver_result)
    # print("\nresidual: ", residual)

    # this approach exactly sizes the energy needed for the non-electrolyzer components (according to the current models anyway)
    # solver_result = optimize.brentq(energy_residual_function, -10, 20000, rtol=1E-5)
    # OptimizeResult = optimize.root(energy_residual_function, 11E3, tol=1)
    # solver_result = OptimizeResult.x
    # solver_results = simple_solver(solver_result)
    # solver_result = solver_results[0]
    # print(solver_result)

    ##################################################################################################################

    # get results for final design
    electrolyzer_physics_results, electrolyzer_cost_results, desal_results, h2_pipe_array_results, h2_transport_compressor, h2_transport_compressor_results, h2_transport_pipe_results, pipe_storage, h2_storage_results, total_accessory_power_renewable_kw, total_accessory_power_grid_kw, remaining_power_profile \
        = energy_internals(solver=False, power_for_peripherals_kw_in=solver_result)
    
    ## end solver loop here
    platform_results = he_h2.run_equipment_platform(hopp_config, eco_config, orbit_config, design_scenario, hopp_results, electrolyzer_physics_results, h2_storage_results, desal_results, verbose=verbose)
    
    ################# OSW intermediate calculations" aka final financial calculations
    # does LCOE even make sense if we are only selling the H2? I think in this case LCOE should not be used, rather LCOH should be used. Or, we could use LCOE based on the electricity actually used for h2
    # I think LCOE is just being used to estimate the cost of the electricity used, but in this case we should just use the cost of the electricity generating plant since we are not selling to the grid. We
    # could build in a grid connection later such that we use LCOE for any purchased electricity and sell any excess electricity after H2 production
    # actually, I think this is what OSW is doing for LCOH
    
    # TODO double check full-system CAPEX
    capex, capex_breakdown = he_fin.run_capex(hopp_results, orbit_project, orbit_hybrid_electrical_export_project, electrolyzer_cost_results, h2_pipe_array_results, h2_transport_compressor_results, h2_transport_pipe_results, h2_storage_results, hopp_config, eco_config, orbit_config, design_scenario, desal_results, platform_results, verbose=verbose)

    # TODO double check full-system OPEX
    opex_annual, opex_breakdown_annual = he_fin.run_opex(hopp_results, orbit_project, orbit_hybrid_electrical_export_project, electrolyzer_cost_results, h2_pipe_array_results, h2_transport_compressor_results, h2_transport_pipe_results, h2_storage_results, hopp_config, eco_config, orbit_config, desal_results, platform_results, verbose=verbose, total_export_system_cost=capex_breakdown["electrical_export_system"])

    if verbose:
        print("hybrid plant capacity factor: ", np.sum(hopp_results["combined_hybrid_power_production_hopp"])/(hopp_results["hybrid_plant"].system_capacity_kw.hybrid * 365 * 24))

    if use_profast:
        lcoe, pf_lcoe = he_fin.run_profast_lcoe(eco_config, orbit_config, orbit_project, capex_breakdown, opex_breakdown_annual, hopp_results, incentive_option, design_scenario, verbose=verbose, show_plots=show_plots, save_plots=save_plots)    
        lcoh_grid_only, pf_grid_only = he_fin.run_profast_grid_only(eco_config, orbit_config, orbit_project, electrolyzer_physics_results, capex_breakdown, opex_breakdown_annual, hopp_results, design_scenario, total_accessory_power_renewable_kw, total_accessory_power_grid_kw, verbose=verbose, show_plots=show_plots, save_plots=save_plots)
        lcoh, pf_lcoh = he_fin.run_profast_full_plant_model(eco_config, orbit_config, orbit_project, electrolyzer_physics_results, capex_breakdown, opex_breakdown_annual, hopp_results, incentive_option, design_scenario, total_accessory_power_renewable_kw, total_accessory_power_grid_kw, verbose=verbose, show_plots=show_plots, save_plots=save_plots)
    
    ################# end OSW intermediate calculations
    if post_processing:
        power_breakdown = he_util.post_process_simulation(lcoe, lcoh, pf_lcoh, pf_lcoe, hopp_results, electrolyzer_physics_results, hopp_config, eco_config, orbit_config, h2_storage_results, capex_breakdown, opex_breakdown_annual, orbit_project, platform_results, desal_results, design_scenario, plant_design_scenario, incentive_option, solver_results=solver_results, show_plots=show_plots, save_plots=save_plots, verbose=verbose)#, lcoe, lcoh, lcoh_with_grid, lcoh_grid_only)
    
    # return
    if output_level == 0:
        return 0
    elif output_level == 1:
        return lcoh
    elif output_level == 2:
        return lcoh, lcoe, capex_breakdown, opex_breakdown_annual, pf_lcoh, electrolyzer_physics_results
    elif output_level == 3:
        return lcoh, lcoe, capex_breakdown, opex_breakdown_annual, pf_lcoh, electrolyzer_physics_results, pf_lcoe, power_breakdown
    elif output_level == 4:
        return lcoe, lcoh, lcoh_grid_only
<<<<<<< HEAD
    elif output_level == 5:
        return lcoe, lcoh, lcoh_grid_only, hopp_results["hopp_interface"]
=======
    elif output_level == 6:
        return hopp_results, electrolyzer_physics_results, remaining_power_profile
>>>>>>> f8bbed2b

def run_sweeps(simulate=False, verbose=True, show_plots=True, use_profast=True):

    if simulate:
        verbose = False 
        show_plots = False 
    if simulate:
        storage_types = ["none", "pressure_vessel", "pipe", "salt_cavern"]
        wind_ratings = [400]#, 800, 1200] #[200, 400, 600, 800]

        for wind_rating in wind_ratings:
            ratings = np.linspace(round(0.2*wind_rating, ndigits=0), 2*wind_rating + 1, 50)
            for storage_type in storage_types:
                lcoh_array = np.zeros(len(ratings))
                for z in np.arange(0,len(ratings)):
                    lcoh_array[z] = run_simulation(electrolyzer_rating_mw=ratings[z], wind_rating=wind_rating, verbose=verbose, show_plots=show_plots, use_profast=use_profast, storage_type=storage_type)
                    print(lcoh_array)
                np.savetxt("data/lcoh_vs_rating_%s_storage_%sMWwindplant.txt" %(storage_type, wind_rating), np.c_[ratings, lcoh_array])

    if show_plots:

        wind_ratings = [400, 800, 1200]#[200, 400, 600, 800]
        indexes = [(0,0), (0,1), (1,0), (1,1)]
        fig, ax = plt.subplots(2, 2, sharex=True, sharey=True, figsize=(10,6))

        for i in np.arange(0, len(wind_ratings)):
            wind_rating = wind_ratings[i]
            data_no_storage = np.loadtxt("data/lcoh_vs_rating_none_storage_%sMWwindplant.txt" %(wind_rating))
            data_pressure_vessel = np.loadtxt("data/lcoh_vs_rating_pressure_vessel_storage_%sMWwindplant.txt" %(wind_rating))
            data_salt_cavern = np.loadtxt("data/lcoh_vs_rating_salt_cavern_storage_%sMWwindplant.txt" %(wind_rating))
            data_pipe = np.loadtxt("data/lcoh_vs_rating_pipe_storage_%sMWwindplant.txt" %(wind_rating))
            
            ax[indexes[i]].plot(data_pressure_vessel[:,0]/wind_rating, data_pressure_vessel[:,1], label="Pressure Vessel")
            ax[indexes[i]].plot(data_pipe[:,0]/wind_rating, data_pipe[:,1], label="Underground Pipe")
            ax[indexes[i]].plot(data_salt_cavern[:,0]/wind_rating, data_salt_cavern[:,1], label="Salt Cavern")
            ax[indexes[i]].plot(data_no_storage[:,0]/wind_rating, data_no_storage[:,1], "--k", label="No Storage")

            ax[indexes[i]].scatter(data_pressure_vessel[np.argmin(data_pressure_vessel[:,1]),0]/wind_rating, np.min(data_pressure_vessel[:,1]), color="k")
            ax[indexes[i]].scatter(data_pipe[np.argmin(data_pipe[:,1]),0]/wind_rating, np.min(data_pipe[:,1]), color="k")
            ax[indexes[i]].scatter(data_salt_cavern[np.argmin(data_salt_cavern[:,1]),0]/wind_rating, np.min(data_salt_cavern[:,1]), color="k")
            ax[indexes[i]].scatter(data_no_storage[np.argmin(data_no_storage[:,1]),0]/wind_rating, np.min(data_no_storage[:,1]), color="k", label="Optimal ratio")

            ax[indexes[i]].legend(frameon=False, loc="best")

            ax[indexes[i]].set_xlim([0.2,2.0])
            ax[indexes[i]].set_ylim([0,25])

            ax[indexes[i]].annotate("%s MW Wind Plant" %(wind_rating), (0.6, 1.0))

        ax[1,0].set_xlabel("Electrolyzer/Wind Plant Rating Ratio")
        ax[1,1].set_xlabel("Electrolyzer/Wind Plant Rating Ratio")
        ax[0,0].set_ylabel("LCOH ($/kg)")
        ax[1,0].set_ylabel("LCOH ($/kg)")



        plt.tight_layout()
        plt.savefig("lcoh_vs_rating_ratio.pdf", transparent=True)
        plt.show()

    return 0

def run_policy_options_storage_types(verbose=True, show_plots=False, save_plots=False,  use_profast=True):

    storage_types = ["pressure_vessel", "pipe", "salt_cavern", "none"]
    policy_options = [1, 2, 3, 4, 5, 6, 7]

    lcoh_array = np.zeros((len(storage_types), len(policy_options)))
    for i, storage_type in enumerate(storage_types):
        for j, poption in enumerate(policy_options):
            lcoh_array[i, j] = run_simulation(storage_type=storage_type, incentive_option=poption, verbose=verbose, show_plots=show_plots, use_profast=use_profast)
        print(lcoh_array)

    savepath = "results/"
    if not os.path.exists(savepath):
        os.makedirs(savepath)
    np.savetxt(savepath+"lcoh-with-policy.txt", np.c_[np.round(lcoh_array, decimals=2)], header="rows: %s, columns: %s" %("".join(storage_types), "".join(str(p) for p in policy_options)), fmt="%.2f")

    return 0

def run_policy_storage_design_options(verbose=False, show_plots=False, save_plots=False,  use_profast=True):

    design_scenarios = [1,2,3,4,5,6,7]
    policy_options = [1,2,3,4,5,6,7]
    storage_types = ["pressure_vessel", "pipe", "salt_cavern", "none"]

    design_series = []
    policy_series = []
    storage_series = []
    lcoh_series = []
    lcoe_series = []
    electrolyzer_capacity_factor_series = []
    annual_energy_breakdown_series  = {"design": [],
                                "policy": [],
                                "storage": [],
                                "wind_kwh": [],
                                "renewable_kwh": [],
                                "grid_power_kwh": [],
                                "electrolyzer_kwh": [],
                                "desal_kwh": [],
                                "h2_transport_compressor_power_kwh": [], 
                                "h2_storage_power_kwh": []}

    lcoh_array = np.zeros((len(design_scenarios), len(policy_options)))
    for i, design in enumerate(design_scenarios):
        for j, policy in enumerate(policy_options):
            for storage in storage_types:
                if (storage != "pressure_vessel"):# and storage != "none"):
                    if (design != 1 and design != 5 and design != 7):
                        print("skipping: ", design, " ", policy, " ", storage)
                        continue
                design_series.append(design)
                policy_series.append(policy)
                storage_series.append(storage)
                lcoh, lcoe, capex_breakdown, opex_breakdown_annual, pf_lcoh, electrolyzer_physics_results, pf_lcoe, annual_energy_breakdown \
                    = run_simulation(storage_type=storage, plant_design_scenario=design, incentive_option=policy, verbose=verbose, show_plots=show_plots, use_profast=use_profast, output_level=3)
                lcoh_series.append(lcoh)
                lcoe_series.append(lcoe)
                electrolyzer_capacity_factor_series.append(electrolyzer_physics_results["capacity_factor"])

                annual_energy_breakdown_series["design"].append(design)
                annual_energy_breakdown_series["policy"].append(policy)
                annual_energy_breakdown_series["storage"].append(storage)
                for key in annual_energy_breakdown.keys():
                    annual_energy_breakdown_series[key].append(annual_energy_breakdown[key])

    savepath = "data/"
    if not os.path.exists(savepath):
        os.makedirs(savepath)
    df = pd.DataFrame.from_dict({"Design": design_series, "Storage": storage_series, "Policy": policy_series,"LCOH [$/kg]": lcoh_series, "LCOE [$/kWh]": lcoe_series, "Electrolyzer capacity factor": electrolyzer_capacity_factor_series})
    df.to_csv(savepath+"design-storage-policy-lcoh.csv")

    df_energy = pd.DataFrame.from_dict(annual_energy_breakdown_series)
    df_energy.to_csv(savepath+"annual_energy_breakdown.csv")
    return 0

def run_design_options(verbose=False, show_plots=False, save_plots=False,  incentive_option=1):

    design_options = range(1,8) # 8
    scenario_lcoh = []
    scenario_lcoe = []
    scenario_capex_breakdown = []
    scenario_opex_breakdown_annual = []
    scenario_pf = []
    scenario_electrolyzer_physics = []

    for design in design_options:
        lcoh, lcoe, capex_breakdown, opex_breakdown_annual, pf, electrolyzer_physics_results = run_simulation(verbose=verbose, show_plots=show_plots, use_profast=True, incentive_option=incentive_option, plant_design_scenario=design, output_level=2)
        scenario_lcoh.append(lcoh)
        scenario_lcoe.append(lcoe)
        scenario_capex_breakdown.append(capex_breakdown)
        scenario_opex_breakdown_annual.append(opex_breakdown_annual)
        scenario_pf.append(pf)
        scenario_electrolyzer_physics.append(electrolyzer_physics_results)
    df_aggregate = pd.DataFrame.from_dict({"Design": [int(x) for x in design_options], "LCOH [$/kg]": scenario_lcoh, "LCOE [$/kWh]": scenario_lcoe})
    df_capex = pd.DataFrame(scenario_capex_breakdown)
    df_opex = pd.DataFrame(scenario_opex_breakdown_annual)

    df_capex.insert(0, 'Design', design_options)
    df_opex.insert(0, 'Design', design_options)

    # df_aggregate = df_aggregate.transpose()
    df_capex = df_capex.transpose()
    df_opex = df_opex.transpose()

    results_path = "./combined_results/"
    if not os.path.exists(results_path):
        os.mkdir(results_path)
    df_aggregate.to_csv(results_path+"metrics.csv")
    df_capex.to_csv(results_path+"capex.csv")
    df_opex.to_csv(results_path+"opex.csv")
    return 0

def run_storage_options():
    storage_types = ["pressure_vessel", "pipe", "salt_cavern", "none"]
    lcoe_list = []
    lcoh_list = []
    lcoh_with_grid_list = []
    lcoh_grid_only_list = []
    for storage_type in storage_types:
        lcoe, lcoh, _ = run_simulation(verbose=False, show_plots=False, save_plots=False,  use_profast=True, incentive_option=1, plant_design_scenario=1, storage_type=storage_type, output_level=4, grid_connection=False)
        lcoe_list.append(lcoe)
        lcoh_list.append(lcoh)

        # with grid
        _, lcoh_with_grid, lcoh_grid_only = run_simulation(verbose=False, show_plots=False, save_plots=False,  use_profast=True, incentive_option=1, plant_design_scenario=1, storage_type=storage_type, output_level=4, grid_connection=True)
        lcoh_with_grid_list.append(lcoh_with_grid)
        lcoh_grid_only_list.append(lcoh_grid_only)

    data_dict = {"Storage Type": storage_types, "LCOE [$/MW]": np.asarray(lcoe_list)*1E3, "LCOH [$/kg]": lcoh_list, "LCOH with Grid [$/kg]": lcoh_with_grid_list, "LCOH Grid Only [$/kg]": lcoh_grid_only_list}
    df = pd.DataFrame.from_dict(data_dict)

    savepath = "data/"
    if not os.path.exists(savepath):
        os.makedirs(savepath)
    df.to_csv(savepath+"storage-types-and-matrics.csv")
    return 0<|MERGE_RESOLUTION|>--- conflicted
+++ resolved
@@ -251,13 +251,10 @@
         return lcoh, lcoe, capex_breakdown, opex_breakdown_annual, pf_lcoh, electrolyzer_physics_results, pf_lcoe, power_breakdown
     elif output_level == 4:
         return lcoe, lcoh, lcoh_grid_only
-<<<<<<< HEAD
     elif output_level == 5:
         return lcoe, lcoh, lcoh_grid_only, hopp_results["hopp_interface"]
-=======
     elif output_level == 6:
         return hopp_results, electrolyzer_physics_results, remaining_power_profile
->>>>>>> f8bbed2b
 
 def run_sweeps(simulate=False, verbose=True, show_plots=True, use_profast=True):
 
